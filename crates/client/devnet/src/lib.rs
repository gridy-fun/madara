--- conflicted
+++ resolved
@@ -222,23 +222,13 @@
             &self,
             mut tx: BroadcastedInvokeTxn<Felt>,
             contract: &DevnetPredeployedContract,
-<<<<<<< HEAD
-        ) -> Result<InvokeTransactionResult, mc_mempool::Error> {
-            let (blockifier_tx, _classes) = BroadcastedTransaction::Invoke(tx.clone())
+        ) -> Result<AddInvokeTransactionResult<Felt>, mc_mempool::Error> {
+            let (blockifier_tx, _classes) = BroadcastedTxn::Invoke(tx.clone())
                 .into_blockifier(
                     self.backend.chain_config().chain_id.to_felt(),
                     self.backend.chain_config().latest_protocol_version,
                 )
                 .unwrap();
-=======
-        ) -> AddInvokeTransactionResult<Felt> {
-            let (blockifier_tx, _classes) = broadcasted_to_blockifier(
-                BroadcastedTxn::Invoke(tx.clone()),
-                self.backend.chain_config().chain_id.to_felt(),
-                self.backend.chain_config().latest_protocol_version,
-            )
-            .unwrap();
->>>>>>> 86b2380c
             let signature = contract.secret.sign(&transaction_hash(&blockifier_tx)).unwrap();
 
             let tx_signature = match &mut tx {
@@ -258,23 +248,13 @@
             &self,
             mut tx: BroadcastedDeclareTxn<Felt>,
             contract: &DevnetPredeployedContract,
-<<<<<<< HEAD
-        ) -> Result<DeclareTransactionResult, mc_mempool::Error> {
-            let (blockifier_tx, _classes) = BroadcastedTransaction::Declare(tx.clone())
+        ) -> Result<ClassAndTxnHash<Felt>, mc_mempool::Error> {
+            let (blockifier_tx, _classes) = BroadcastedTxn::Declare(tx.clone())
                 .into_blockifier(
                     self.backend.chain_config().chain_id.to_felt(),
                     self.backend.chain_config().latest_protocol_version,
                 )
                 .unwrap();
-=======
-        ) -> ClassAndTxnHash<Felt> {
-            let (blockifier_tx, _classes) = broadcasted_to_blockifier(
-                BroadcastedTxn::Declare(tx.clone()),
-                self.backend.chain_config().chain_id.to_felt(),
-                self.backend.chain_config().latest_protocol_version,
-            )
-            .unwrap();
->>>>>>> 86b2380c
             let signature = contract.secret.sign(&transaction_hash(&blockifier_tx)).unwrap();
 
             let tx_signature = match &mut tx {
@@ -292,23 +272,13 @@
             &self,
             mut tx: BroadcastedDeployAccountTxn<Felt>,
             contract: &DevnetPredeployedContract,
-<<<<<<< HEAD
-        ) -> Result<DeployAccountTransactionResult, mc_mempool::Error> {
-            let (blockifier_tx, _classes) = BroadcastedTransaction::DeployAccount(tx.clone())
+        ) -> Result<ContractAndTxnHash<Felt>, mc_mempool::Error> {
+            let (blockifier_tx, _classes) = BroadcastedTxn::DeployAccount(tx.clone())
                 .into_blockifier(
                     self.backend.chain_config().chain_id.to_felt(),
                     self.backend.chain_config().latest_protocol_version,
                 )
                 .unwrap();
-=======
-        ) -> ContractAndTxnHash<Felt> {
-            let (blockifier_tx, _classes) = broadcasted_to_blockifier(
-                BroadcastedTxn::DeployAccount(tx.clone()),
-                self.backend.chain_config().chain_id.to_felt(),
-                self.backend.chain_config().latest_protocol_version,
-            )
-            .unwrap();
->>>>>>> 86b2380c
             let signature = contract.secret.sign(&transaction_hash(&blockifier_tx)).unwrap();
 
             let tx_signature = match &mut tx {
@@ -458,10 +428,9 @@
         // Transferring the funds from pre deployed account into the calculated address
         let contract_0 = &chain.contracts.0[0];
 
-<<<<<<< HEAD
         let transfer_txn = chain
             .sign_and_add_invoke_tx(
-                BroadcastedInvokeTransaction::V3(BroadcastedInvokeTransactionV3 {
+                BroadcastedInvokeTxn::V3(InvokeTxnV3 {
                     sender_address: contract_0.address,
                     calldata: Multicall::default()
                         .with(Call {
@@ -480,40 +449,12 @@
                     tip: 0,
                     paymaster_data: vec![],
                     account_deployment_data: vec![],
-                    nonce_data_availability_mode: starknet_core::types::DataAvailabilityMode::L1,
-                    fee_data_availability_mode: starknet_core::types::DataAvailabilityMode::L1,
-                    is_query: false,
+                    nonce_data_availability_mode: DaMode::L1,
+                    fee_data_availability_mode: DaMode::L1,
                 }),
                 contract_0,
             )
             .unwrap();
-=======
-        let transfer_txn = chain.sign_and_add_invoke_tx(
-            BroadcastedInvokeTxn::V3(InvokeTxnV3 {
-                sender_address: contract_0.address,
-                calldata: Multicall::default()
-                    .with(Call {
-                        to: ERC20_STRK_CONTRACT_ADDRESS,
-                        selector: Selector::from("transfer"),
-                        calldata: vec![calculated_address, (9_999u128 * STRK_FRI_DECIMALS).into(), Felt::ZERO],
-                    })
-                    .flatten()
-                    .collect(),
-                signature: vec![], // Signature is filled in by `sign_and_add_invoke_tx`.
-                nonce: Felt::ZERO,
-                resource_bounds: ResourceBoundsMapping {
-                    l1_gas: ResourceBounds { max_amount: 60000, max_price_per_unit: 10000 },
-                    l2_gas: ResourceBounds { max_amount: 60000, max_price_per_unit: 10000 },
-                },
-                tip: 0,
-                paymaster_data: vec![],
-                account_deployment_data: vec![],
-                nonce_data_availability_mode: DaMode::L1,
-                fee_data_availability_mode: DaMode::L1,
-            }),
-            contract_0,
-        );
->>>>>>> 86b2380c
         tracing::debug!("tx hash: {:#x}", transfer_txn.transaction_hash);
 
         chain.block_production.set_current_pending_tick(chain.backend.chain_config().n_pending_ticks_per_block());
@@ -579,10 +520,9 @@
         assert_eq!(chain.get_bal_strk_eth(contract_0.address), (10_000 * STRK_FRI_DECIMALS, 10_000 * ETH_WEI_DECIMALS));
         assert_eq!(chain.get_bal_strk_eth(contract_1.address), (10_000 * STRK_FRI_DECIMALS, 10_000 * ETH_WEI_DECIMALS));
 
-<<<<<<< HEAD
         let result = chain
             .sign_and_add_invoke_tx(
-                BroadcastedInvokeTransaction::V3(BroadcastedInvokeTransactionV3 {
+                BroadcastedInvokeTxn::V3(InvokeTxnV3 {
                     sender_address: contract_0.address,
                     calldata: Multicall::default()
                         .with(Call {
@@ -601,40 +541,12 @@
                     tip: 0,
                     paymaster_data: vec![],
                     account_deployment_data: vec![],
-                    nonce_data_availability_mode: starknet_core::types::DataAvailabilityMode::L1,
-                    fee_data_availability_mode: starknet_core::types::DataAvailabilityMode::L1,
-                    is_query: false,
+                    nonce_data_availability_mode: DaMode::L1,
+                    fee_data_availability_mode: DaMode::L1,
                 }),
                 contract_0,
             )
             .unwrap();
-=======
-        let result = chain.sign_and_add_invoke_tx(
-            BroadcastedInvokeTxn::V3(InvokeTxnV3 {
-                sender_address: contract_0.address,
-                calldata: Multicall::default()
-                    .with(Call {
-                        to: ERC20_STRK_CONTRACT_ADDRESS,
-                        selector: Selector::from("transfer"),
-                        calldata: vec![contract_1.address, transfer_amount.into(), Felt::ZERO],
-                    })
-                    .flatten()
-                    .collect(),
-                signature: vec![], // Signature is filled in by `sign_and_add_invoke_tx`.
-                nonce: Felt::ZERO,
-                resource_bounds: ResourceBoundsMapping {
-                    l1_gas: ResourceBounds { max_amount: 60000, max_price_per_unit: 10000 },
-                    l2_gas: ResourceBounds { max_amount: 60000, max_price_per_unit: 10000 },
-                },
-                tip: 0,
-                paymaster_data: vec![],
-                account_deployment_data: vec![],
-                nonce_data_availability_mode: DaMode::L1,
-                fee_data_availability_mode: DaMode::L1,
-            }),
-            contract_0,
-        );
->>>>>>> 86b2380c
 
         tracing::info!("tx hash: {:#x}", result.transaction_hash);
 
@@ -741,7 +653,7 @@
         for nonce in 0..5 {
             chain
                 .sign_and_add_invoke_tx(
-                    BroadcastedInvokeTransaction::V3(BroadcastedInvokeTransactionV3 {
+                    BroadcastedInvokeTxn::V3(InvokeTxnV3 {
                         sender_address: contract_0.address,
                         calldata: Multicall::default()
                             .with(Call {
@@ -760,9 +672,8 @@
                         tip: 0,
                         paymaster_data: vec![],
                         account_deployment_data: vec![],
-                        nonce_data_availability_mode: starknet_core::types::DataAvailabilityMode::L1,
-                        fee_data_availability_mode: starknet_core::types::DataAvailabilityMode::L1,
-                        is_query: false,
+                        nonce_data_availability_mode: DaMode::L1,
+                        fee_data_availability_mode: DaMode::L1,
                     }),
                     contract_0,
                 )
@@ -770,7 +681,7 @@
         }
 
         let result = chain.sign_and_add_invoke_tx(
-            BroadcastedInvokeTransaction::V3(BroadcastedInvokeTransactionV3 {
+            BroadcastedInvokeTxn::V3(InvokeTxnV3 {
                 sender_address: contract_0.address,
                 calldata: Multicall::default()
                     .with(Call {
@@ -789,9 +700,8 @@
                 tip: 0,
                 paymaster_data: vec![],
                 account_deployment_data: vec![],
-                nonce_data_availability_mode: starknet_core::types::DataAvailabilityMode::L1,
-                fee_data_availability_mode: starknet_core::types::DataAvailabilityMode::L1,
-                is_query: false,
+                nonce_data_availability_mode: DaMode::L1,
+                fee_data_availability_mode: DaMode::L1,
             }),
             contract_0,
         );
@@ -816,7 +726,7 @@
 
         chain
             .sign_and_add_invoke_tx(
-                BroadcastedInvokeTransaction::V3(BroadcastedInvokeTransactionV3 {
+                BroadcastedInvokeTxn::V3(InvokeTxnV3 {
                     sender_address: contract_0.address,
                     calldata: Multicall::default()
                         .with(Call {
@@ -835,9 +745,8 @@
                     tip: 0,
                     paymaster_data: vec![],
                     account_deployment_data: vec![],
-                    nonce_data_availability_mode: starknet_core::types::DataAvailabilityMode::L1,
-                    fee_data_availability_mode: starknet_core::types::DataAvailabilityMode::L1,
-                    is_query: false,
+                    nonce_data_availability_mode: DaMode::L1,
+                    fee_data_availability_mode: DaMode::L1,
                 }),
                 contract_0,
             )

--- conflicted
+++ resolved
@@ -551,8 +551,7 @@
         tracing::info!("receipt: {:?}", block.inner.receipts[0]);
 
         let TransactionReceipt::Invoke(receipt) = block.inner.receipts[0].clone() else { unreachable!() };
-        // TODO: matching the fees?
-        let fees_fri = felt_to_u128(&block.inner.receipts[0].actual_fee().amount).unwrap();
+        let fees_fri = block.inner.receipts[0].actual_fee().amount;
 
         if !expect_reverted {
             assert_eq!(
@@ -561,8 +560,6 @@
                     transaction_hash: result.transaction_hash,
                     messages_sent: vec![],
                     events: vec![
-                        // todo: figure out the OZ event format to match those too.
-                        // one of them should be for the fees.
                         Event {
                             from_address: ERC20_STRK_CONTRACT_ADDRESS,
                             keys: vec![
@@ -588,12 +585,12 @@
                                 sequencer_address,
                             ],
                             // This is the fees transfer to the sequencer.
-                            data: vec![fees_fri.into(), Felt::ZERO],
+                            data: vec![fees_fri, Felt::ZERO],
                         },
                     ],
                     // TODO: resources and fees are not tested because they consistent accross runs, we have to figure out why
                     execution_resources: receipt.execution_resources.clone(),
-                    actual_fee: FeePayment { amount: fees_fri.into(), unit: PriceUnit::Fri },
+                    actual_fee: FeePayment { amount: fees_fri, unit: PriceUnit::Fri },
                     execution_result: receipt.execution_result.clone(), // matched below
                 }
             );
@@ -603,10 +600,7 @@
             false => {
                 assert_eq!(&receipt.execution_result, &ExecutionResult::Succeeded);
 
-<<<<<<< HEAD
-=======
                 let fees_fri = block.inner.receipts[0].actual_fee().amount.try_into().unwrap();
->>>>>>> e8b71ff9
                 assert_eq!(chain.get_bal_strk_eth(sequencer_address), (fees_fri, 0));
                 assert_eq!(
                     chain.get_bal_strk_eth(contract_0.address),
@@ -621,10 +615,7 @@
                 let ExecutionResult::Reverted { reason } = receipt.execution_result else { unreachable!() };
                 assert!(reason.contains("ERC20: insufficient balance"));
 
-<<<<<<< HEAD
-=======
                 let fees_fri = block.inner.receipts[0].actual_fee().amount.try_into().unwrap();
->>>>>>> e8b71ff9
                 assert_eq!(chain.get_bal_strk_eth(sequencer_address), (fees_fri, 0));
                 assert_eq!(
                     chain.get_bal_strk_eth(contract_0.address),

// TODO: Move this into its own crate.

use crate::block_production_metrics::BlockProductionMetrics;
use crate::close_block::close_block;
use crate::header::make_pending_header;
use crate::{clone_account_tx, L1DataProvider, MempoolProvider, MempoolTransaction};
use blockifier::blockifier::transaction_executor::{TransactionExecutor, VisitedSegmentsMapping};
use blockifier::bouncer::{Bouncer, BouncerWeights, BuiltinCount};
use blockifier::state::cached_state::CommitmentStateDiff;
use blockifier::state::state_api::StateReader;
use blockifier::transaction::errors::TransactionExecutionError;
use blockifier::transaction::transaction_execution::Transaction;
use mc_block_import::{BlockImportError, BlockImporter};
use mc_db::db_block_id::DbBlockId;
use mc_db::{MadaraBackend, MadaraStorageError};
use mc_exec::{BlockifierStateAdapter, ExecutionContext};
use mp_block::{BlockId, BlockTag, MadaraPendingBlock};
use mp_class::ConvertedClass;
use mp_convert::ToFelt;
use mp_receipt::from_blockifier_execution_info;
use mp_state_update::{
    ContractStorageDiffItem, DeclaredClassItem, DeployedContractItem, NonceUpdate, ReplacedClassItem, StateDiff,
    StorageEntry,
};
use mp_transactions::TransactionWithHash;
use mp_utils::graceful_shutdown;
use opentelemetry::KeyValue;
use starknet_types_core::felt::Felt;
use std::borrow::Cow;
use std::collections::VecDeque;
use std::mem;
use std::sync::Arc;
use std::time::Instant;

#[derive(Default, Clone)]
struct ContinueBlockStats {
    /// Number of batches executed before reaching the bouncer capacity.
    pub n_batches: usize,
    /// Number of transactions included into the block
    pub n_added_to_block: usize,
    pub n_re_added_to_mempool: usize,
    pub n_reverted: usize,
    /// Rejected are txs that were unsucessful and but that were not revertible.
    pub n_rejected: usize,
}

#[derive(Debug, thiserror::Error)]
pub enum Error {
    #[error("Storage error: {0:#}")]
    StorageError(#[from] MadaraStorageError),
    #[error("Execution error: {0:#}")]
    Execution(#[from] TransactionExecutionError),
    #[error(transparent)]
    ExecutionContext(#[from] mc_exec::Error),
    #[error("Import error: {0:#}")]
    Import(#[from] mc_block_import::BlockImportError),
    #[error("Unexpected error: {0:#}")]
    Unexpected(Cow<'static, str>),
}

fn csd_to_state_diff(
    backend: &MadaraBackend,
    on_top_of: &Option<DbBlockId>,
    csd: &CommitmentStateDiff,
) -> Result<StateDiff, Error> {
    let CommitmentStateDiff {
        address_to_class_hash,
        address_to_nonce,
        storage_updates,
        class_hash_to_compiled_class_hash,
    } = csd;

    let (mut deployed_contracts, mut replaced_classes) = (Vec::new(), Vec::new());
    for (contract_address, new_class_hash) in address_to_class_hash {
        let replaced = if let Some(on_top_of) = on_top_of {
            backend.get_contract_class_hash_at(on_top_of, &contract_address.to_felt())?.is_some()
        } else {
            // Executing genesis block: nothing being redefined here
            false
        };
        if replaced {
            replaced_classes.push(ReplacedClassItem {
                contract_address: contract_address.to_felt(),
                class_hash: new_class_hash.to_felt(),
            })
        } else {
            deployed_contracts.push(DeployedContractItem {
                address: contract_address.to_felt(),
                class_hash: new_class_hash.to_felt(),
            })
        }
    }

    Ok(StateDiff {
        storage_diffs: storage_updates
            .into_iter()
            .map(|(address, storage_entries)| ContractStorageDiffItem {
                address: address.to_felt(),
                storage_entries: storage_entries
                    .into_iter()
                    .map(|(key, value)| StorageEntry { key: key.to_felt(), value: *value })
                    .collect(),
            })
            .collect(),
        deprecated_declared_classes: vec![],
        declared_classes: class_hash_to_compiled_class_hash
            .iter()
            .map(|(class_hash, compiled_class_hash)| DeclaredClassItem {
                class_hash: class_hash.to_felt(),
                compiled_class_hash: compiled_class_hash.to_felt(),
            })
            .collect(),
        nonces: address_to_nonce
            .into_iter()
            .map(|(contract_address, nonce)| NonceUpdate {
                contract_address: contract_address.to_felt(),
                nonce: nonce.to_felt(),
            })
            .collect(),
        deployed_contracts,
        replaced_classes,
    })
}

pub const BLOCK_STATE_ACCESS_ERR: &str = "Error: The block state should be `Some`.";
fn get_visited_segments<S: StateReader>(
    tx_executor: &mut TransactionExecutor<S>,
) -> Result<VisitedSegmentsMapping, Error> {
    let visited_segments = tx_executor
        .block_state
        .as_ref()
        .expect(BLOCK_STATE_ACCESS_ERR)
        .visited_pcs
        .iter()
        .map(|(class_hash, class_visited_pcs)| -> Result<_, Error> {
            let contract_class = tx_executor
                .block_state
                .as_ref()
                .expect(BLOCK_STATE_ACCESS_ERR)
                .get_compiled_contract_class(*class_hash)
                .map_err(TransactionExecutionError::StateError)?;
            Ok((*class_hash, contract_class.get_visited_segments(class_visited_pcs)?))
        })
        .collect::<Result<_, Error>>()?;

    Ok(visited_segments)
}

fn finalize_execution_state<S: StateReader>(
    _executed_txs: &[MempoolTransaction],
    tx_executor: &mut TransactionExecutor<S>,
    backend: &MadaraBackend,
    on_top_of: &Option<DbBlockId>,
) -> Result<(StateDiff, VisitedSegmentsMapping, BouncerWeights), Error> {
    let csd = tx_executor
        .block_state
        .as_mut()
        .expect(BLOCK_STATE_ACCESS_ERR)
        .to_state_diff()
        .map_err(TransactionExecutionError::StateError)?;
    let state_update = csd_to_state_diff(backend, on_top_of, &csd.into())?;

    let visited_segments = get_visited_segments(tx_executor)?;

    Ok((state_update, visited_segments, *tx_executor.bouncer.get_accumulated_weights()))
}

/// The block production task consumes transactions from the mempool in batches.
/// This is to allow optimistic concurrency. However, the block may get full during batch execution,
/// and we need to re-add the transactions back into the mempool.
///
/// To understand block production in madara, you should probably start with the [`mp_chain_config::ChainConfig`]
/// documentation.
pub struct BlockProductionTask<Mempool: MempoolProvider> {
    importer: Arc<BlockImporter>,
    backend: Arc<MadaraBackend>,
    mempool: Arc<Mempool>,
    block: MadaraPendingBlock,
    declared_classes: Vec<ConvertedClass>,
    pub(crate) executor: TransactionExecutor<BlockifierStateAdapter>,
    l1_data_provider: Arc<dyn L1DataProvider>,
    current_pending_tick: usize,
    metrics: BlockProductionMetrics,
}

impl<Mempool: MempoolProvider> BlockProductionTask<Mempool> {
    #[cfg(any(test, feature = "testing"))]
    #[tracing::instrument(skip(self), fields(module = "BlockProductionTask"))]
    pub fn set_current_pending_tick(&mut self, n: usize) {
        self.current_pending_tick = n;
    }

    #[tracing::instrument(
        skip(backend, importer, mempool, l1_data_provider, metrics),
        fields(module = "BlockProductionTask")
    )]
    pub fn new(
        backend: Arc<MadaraBackend>,
        importer: Arc<BlockImporter>,
        mempool: Arc<Mempool>,
        metrics: BlockProductionMetrics,
        l1_data_provider: Arc<dyn L1DataProvider>,
    ) -> Result<Self, Error> {
        let parent_block_hash = backend
            .get_block_hash(&BlockId::Tag(BlockTag::Latest))?
            .unwrap_or(/* genesis block's parent hash */ Felt::ZERO);
        let pending_block = MadaraPendingBlock::new_empty(make_pending_header(
            parent_block_hash,
            backend.chain_config(),
            l1_data_provider.as_ref(),
        ));
        // NB: we cannot continue a previously started pending block yet.
        // let pending_block = backend.get_or_create_pending_block(|| CreatePendingBlockExtraInfo {
        //     l1_gas_price: l1_data_provider.get_gas_prices(),
        //     l1_da_mode: l1_data_provider.get_da_mode(),
        // })?;
        let mut executor =
            ExecutionContext::new_in_block(Arc::clone(&backend), &pending_block.info.clone().into())?.tx_executor();

        let bouncer_config = backend.chain_config().bouncer_config.clone();
        executor.bouncer = Bouncer::new(bouncer_config);

        Ok(Self {
            importer,
            backend,
            mempool,
            executor,
            current_pending_tick: 0,
            block: pending_block,
            declared_classes: vec![],
            l1_data_provider,
            metrics,
        })
    }

    #[tracing::instrument(skip(self), fields(module = "BlockProductionTask"))]
    fn continue_block(&mut self, bouncer_cap: BouncerWeights) -> Result<(StateDiff, ContinueBlockStats), Error> {
        let mut stats = ContinueBlockStats::default();

        self.executor.bouncer.bouncer_config.block_max_capacity = bouncer_cap;
        let batch_size = self.backend.chain_config().execution_batch_size;

        let mut txs_to_process = VecDeque::with_capacity(batch_size);
        let mut txs_to_process_blockifier = Vec::with_capacity(batch_size);
        // This does not need to be outside the loop, but that saves an allocation
        let mut executed_txs = Vec::with_capacity(batch_size);

        loop {
            // Take transactions from mempool.
            let to_take = batch_size.saturating_sub(txs_to_process.len());
            let cur_len = txs_to_process.len();
            if to_take > 0 {
                self.mempool.take_txs_chunk(/* extend */ &mut txs_to_process, batch_size);

                txs_to_process_blockifier.extend(
                    txs_to_process
                        .iter()
                        .skip(cur_len)
                        .map(|tx| Transaction::AccountTransaction(clone_account_tx(&tx.tx))),
                );
            }

            if txs_to_process.is_empty() {
                // Not enough transactions in mempool to make a new batch.
                break;
            }

            stats.n_batches += 1;

            // Execute the transactions.
            let all_results = self.executor.execute_txs(&txs_to_process_blockifier);
            // When the bouncer cap is reached, blockifier will return fewer results than what we asked for.
            let block_now_full = all_results.len() < txs_to_process_blockifier.len();

            txs_to_process_blockifier.drain(..all_results.len()); // remove the used txs

            for exec_result in all_results {
                let mut mempool_tx =
                    txs_to_process.pop_front().ok_or_else(|| Error::Unexpected("Vector length mismatch".into()))?;
                match exec_result {
                    Ok(execution_info) => {
                        // Reverted transactions appear here as Ok too.
                        tracing::debug!("Successful execution of transaction {:#x}", mempool_tx.tx_hash().to_felt());

                        stats.n_added_to_block += 1;
                        if execution_info.is_reverted() {
                            stats.n_reverted += 1;
                        }

                        if let Some(class) = mem::take(&mut mempool_tx.converted_class) {
                            self.declared_classes.push(class);
                        }

                        self.block.inner.receipts.push(from_blockifier_execution_info(
                            &execution_info,
                            &Transaction::AccountTransaction(clone_account_tx(&mempool_tx.tx)),
                        ));
                        let converted_tx = TransactionWithHash::from(clone_account_tx(&mempool_tx.tx)); // TODO: too many tx clones!
                        self.block.info.tx_hashes.push(converted_tx.hash);
                        self.block.inner.transactions.push(converted_tx.transaction);
                    }
                    Err(err) => {
                        // These are the transactions that have errored but we can't revert them. It can be because of an internal server error, but
                        // errors during the execution of Declare and DeployAccount also appear here as they cannot be reverted.
                        // We reject them.
                        // Note that this is a big DoS vector.
                        tracing::error!(
                            "Rejected transaction {:#x} for unexpected error: {err:#}",
                            mempool_tx.tx_hash().to_felt()
                        );
                        stats.n_rejected += 1;
                    }
                }

                executed_txs.push(mempool_tx)
            }

            if block_now_full {
                break;
            }
        }

        // Add back the unexecuted transactions to the mempool.
        stats.n_re_added_to_mempool = txs_to_process.len();
        self.mempool.re_add_txs(txs_to_process);

        let on_top_of = self
            .executor
            .block_state
            .as_ref()
            .expect("Block state can not be None unless we take ownership of it")
            .state
            .on_top_of_block_id;

        let (state_diff, _visited_segments, _weights) =
            finalize_execution_state(&executed_txs, &mut self.executor, &self.backend, &on_top_of)?;

        tracing::debug!(
            "Finished tick with {} new transactions, now at {} - re-adding {} txs to mempool",
            stats.n_added_to_block,
            self.block.inner.transactions.len(),
            stats.n_re_added_to_mempool
        );

        Ok((state_diff, stats))
    }

    /// Each "tick" of the block time updates the pending block but only with the appropriate fraction of the total bouncer capacity.
    #[tracing::instrument(skip(self), fields(module = "BlockProductionTask"))]
    pub fn on_pending_time_tick(&mut self) -> Result<(), Error> {
        let current_pending_tick = self.current_pending_tick;
        let n_pending_ticks_per_block = self.backend.chain_config().n_pending_ticks_per_block();
        let config_bouncer = self.backend.chain_config().bouncer_config.block_max_capacity;
        if current_pending_tick == 0 {
            return Ok(());
        }

        // Reduced bouncer capacity for the current pending tick

        // reduced_gas = gas * current_pending_tick/n_pending_ticks_per_block
        // - we're dealing with integers here so prefer having the division last
        // - use u128 here because the multiplication would overflow
        // - div by zero: see [`ChainConfig::precheck_block_production`]
        let reduced_cap =
            |v: usize| (v as u128 * current_pending_tick as u128 / n_pending_ticks_per_block as u128) as usize;

        let gas = reduced_cap(config_bouncer.gas);
        let frac = current_pending_tick as f64 / n_pending_ticks_per_block as f64;
        tracing::debug!("begin pending tick {current_pending_tick}/{n_pending_ticks_per_block}, proportion for this tick: {frac:.2}, gas limit: {gas}/{}", config_bouncer.gas);

        let bouncer_cap = BouncerWeights {
            builtin_count: BuiltinCount {
                add_mod: reduced_cap(config_bouncer.builtin_count.add_mod),
                bitwise: reduced_cap(config_bouncer.builtin_count.bitwise),
                ecdsa: reduced_cap(config_bouncer.builtin_count.ecdsa),
                ec_op: reduced_cap(config_bouncer.builtin_count.ec_op),
                keccak: reduced_cap(config_bouncer.builtin_count.keccak),
                mul_mod: reduced_cap(config_bouncer.builtin_count.mul_mod),
                pedersen: reduced_cap(config_bouncer.builtin_count.pedersen),
                poseidon: reduced_cap(config_bouncer.builtin_count.poseidon),
                range_check: reduced_cap(config_bouncer.builtin_count.range_check),
                range_check96: reduced_cap(config_bouncer.builtin_count.range_check96),
            },
            gas,
            message_segment_length: reduced_cap(config_bouncer.message_segment_length),
            n_events: reduced_cap(config_bouncer.n_events),
            n_steps: reduced_cap(config_bouncer.n_steps),
            state_diff_size: reduced_cap(config_bouncer.state_diff_size),
        };

        let start_time = Instant::now();
        let (state_diff, stats) = self.continue_block(bouncer_cap)?;
        if stats.n_added_to_block > 0 {
            tracing::info!(
                "🧮 Executed and added {} transaction(s) to the pending block at height {} - {:?}",
                stats.n_added_to_block,
                self.block_n(),
                start_time.elapsed(),
            );
        }

        // Store pending block
        // todo, prefer using the block import pipeline?
        self.backend.store_block(self.block.clone().into(), state_diff, self.declared_classes.clone())?;
        // do not forget to flush :)
        self.backend
            .maybe_flush(true)
            .map_err(|err| BlockImportError::Internal(format!("DB flushing error: {err:#}").into()))?;

        Ok(())
    }

    /// This creates a block, continuing the current pending block state up to the full bouncer limit.
    #[tracing::instrument(skip(self), fields(module = "BlockProductionTask"))]
    pub(crate) async fn on_block_time(&mut self) -> Result<(), Error> {
        let block_n = self.block_n();
        tracing::debug!("closing block #{}", block_n);

        // Complete the block with full bouncer capacity.
        let start_time = Instant::now();
        let (new_state_diff, _n_executed) =
            self.continue_block(self.backend.chain_config().bouncer_config.block_max_capacity)?;

        // Convert the pending block to a closed block and save to db.

        let parent_block_hash = Felt::ZERO; // temp parent block hash
        let new_empty_block = MadaraPendingBlock::new_empty(make_pending_header(
            parent_block_hash,
            self.backend.chain_config(),
            self.l1_data_provider.as_ref(),
        ));

        let block_to_close = mem::replace(&mut self.block, new_empty_block);
        let declared_classes = mem::take(&mut self.declared_classes);

        let n_txs = block_to_close.inner.transactions.len();

        // This is compute heavy as it does the commitments and trie computations.
        let import_result = close_block(
            &self.importer,
            block_to_close,
            &new_state_diff,
            self.backend.chain_config().chain_id.clone(),
            block_n,
            declared_classes,
        )
        .await?;
        self.block.info.header.parent_block_hash = import_result.block_hash; // fix temp parent block hash for new pending :)

        // Prepare for next block.
        self.executor =
            ExecutionContext::new_in_block(Arc::clone(&self.backend), &self.block.info.clone().into())?.tx_executor();
        self.current_pending_tick = 0;

        let end_time = start_time.elapsed();
        tracing::info!("⛏️  Closed block #{} with {} transactions - {:?}", block_n, n_txs, end_time);

        let attributes = [
            KeyValue::new("transactions_added", n_txs.to_string()),
            KeyValue::new("closing_time", end_time.as_secs_f32().to_string()),
        ];

        self.metrics.block_counter.add(1, &[]);
        self.metrics.block_gauge.record(block_n, &attributes);
        self.metrics.transaction_counter.add(n_txs as u64, &[]);

        Ok(())
    }

    #[tracing::instrument(skip(self), fields(module = "BlockProductionTask"))]
    pub async fn block_production_task(&mut self) -> Result<(), anyhow::Error> {
        let start = tokio::time::Instant::now();

        let mut interval_block_time = tokio::time::interval_at(start, self.backend.chain_config().block_time);
        interval_block_time.reset(); // do not fire the first tick immediately
        interval_block_time.set_missed_tick_behavior(tokio::time::MissedTickBehavior::Delay);
        let mut interval_pending_block_update =
            tokio::time::interval_at(start, self.backend.chain_config().pending_block_update_time);
        interval_pending_block_update.set_missed_tick_behavior(tokio::time::MissedTickBehavior::Delay);

        self.backend.chain_config().precheck_block_production()?; // check chain config for invalid config

        tracing::info!("⛏️  Starting block production at block #{}", self.block_n());

        loop {
            tokio::select! {
                instant = interval_block_time.tick() => {
                    if let Err(err) = self.on_block_time().await {
<<<<<<< HEAD
                        tracing::error!("Block production task has errored: {err:#}");
=======
                        log::error!("Block production task has errored: {err:#}");
                        // Clear pending block. The reason we do this is because if the error happened because the closed
                        // block is invalid or has not been saved properly, we want to avoid redoing the same error in the next
                        // block. So we drop all the transactions in the pending block just in case.
                        // If the problem happened after the block was closed and saved to the db, this will do nothing.
                        if let Err(err) = self.backend.clear_pending_block() {
                            log::error!("Error while clearing the pending block in recovery of block production error: {err:#}");
                        }
>>>>>>> fe099321
                    }
                    // ensure the pending block tick and block time match up
                    interval_pending_block_update.reset_at(instant + interval_pending_block_update.period());
                },
                _ = interval_pending_block_update.tick() => {
                    let n_pending_ticks_per_block = self.backend.chain_config().n_pending_ticks_per_block();

                    if self.current_pending_tick == 0 || self.current_pending_tick >= n_pending_ticks_per_block {
                        // first tick is ignored.
                        // out of range ticks are also ignored.
                        self.current_pending_tick += 1;
                        continue
                    }

                    if let Err(err) = self.on_pending_time_tick() {
                        tracing::error!("Pending block update task has errored: {err:#}");
                    }
                    self.current_pending_tick += 1;
                },
                _ = graceful_shutdown() => break,
            }
        }

        Ok(())
    }

    fn block_n(&self) -> u64 {
        self.executor.block_context.block_info().block_number.0
    }
}<|MERGE_RESOLUTION|>--- conflicted
+++ resolved
@@ -486,18 +486,14 @@
             tokio::select! {
                 instant = interval_block_time.tick() => {
                     if let Err(err) = self.on_block_time().await {
-<<<<<<< HEAD
                         tracing::error!("Block production task has errored: {err:#}");
-=======
-                        log::error!("Block production task has errored: {err:#}");
                         // Clear pending block. The reason we do this is because if the error happened because the closed
                         // block is invalid or has not been saved properly, we want to avoid redoing the same error in the next
                         // block. So we drop all the transactions in the pending block just in case.
                         // If the problem happened after the block was closed and saved to the db, this will do nothing.
                         if let Err(err) = self.backend.clear_pending_block() {
-                            log::error!("Error while clearing the pending block in recovery of block production error: {err:#}");
+                            tracing::error!("Error while clearing the pending block in recovery of block production error: {err:#}");
                         }
->>>>>>> fe099321
                     }
                     // ensure the pending block tick and block time match up
                     interval_pending_block_update.reset_at(instant + interval_pending_block_update.period());

--- conflicted
+++ resolved
@@ -8,11 +8,9 @@
 
 use crate::{clone_transaction, contract_addr, nonce, tx_hash};
 use blockifier::transaction::account_transaction::AccountTransaction;
-<<<<<<< HEAD
 use blockifier::transaction::transaction_execution::Transaction;
-=======
 use core::fmt;
->>>>>>> 34feb806
+use mc_exec::execution::TxInfo;
 use mp_class::ConvertedClass;
 use mp_convert::FeltHexDisplay;
 use starknet_api::{
@@ -151,13 +149,13 @@
         let mempool_tx_hash = mempool_tx.tx_hash();
 
         let replaced = if force {
-            if self.transactions.insert(OrderMempoolTransactionByNonce(mempool_tx), ()).is_some() {
+            if self.transactions.insert(OrderMempoolTransactionByNonce(mempool_tx.clone()), ()).is_some() {
                 ReplacedState::Replaced
             } else {
                 ReplacedState::NotReplaced
             }
         } else {
-            match self.transactions.entry(OrderMempoolTransactionByNonce(mempool_tx)) {
+            match self.transactions.entry(OrderMempoolTransactionByNonce(mempool_tx.clone())) {
                 btree_map::Entry::Occupied(entry) => {
                     // duplicate nonce, either it's because the hash is duplicated or nonce conflict with another tx.
                     if entry.key().0.tx_hash() == mempool_tx_hash {
@@ -178,7 +176,7 @@
             self.front_nonce = mempool_tx_nonce;
             #[cfg(debug_assertions)]
             {
-                self.front_tx_hash = mempool_tx_hash;
+                self.front_tx_hash = mempool_tx.tx_hash();
             }
             InsertedPosition::Front { former_head_arrived_at }
         } else {
@@ -295,17 +293,10 @@
         }
         assert!(tx_queue.is_empty());
         let mut deployed_contracts = self.deployed_contracts.clone();
-<<<<<<< HEAD
-        for contract in self.nonce_chains.values().flat_map(|chain| &chain.transactions) {
+        for (contract, _) in self.nonce_chains.values().flat_map(|chain| &chain.transactions) {
             if let Transaction::AccountTransaction(AccountTransaction::DeployAccount(tx)) = &contract.0.tx {
-                debug_assert!(deployed_contracts.remove(&tx.contract_address))
-            };
-=======
-        for (contract, _) in self.nonce_chains.values().flat_map(|chain| &chain.transactions) {
-            if let AccountTransaction::DeployAccount(tx) = &contract.0.tx {
                 deployed_contracts.decrement(tx.contract_address)
             }
->>>>>>> 34feb806
         }
         assert!(deployed_contracts.is_empty(), "remaining deployed_contracts: {deployed_contracts:?}");
     }
@@ -313,7 +304,6 @@
     /// When `force` is `true`, this function should never return any error.
     pub fn insert_tx(&mut self, mempool_tx: MempoolTransaction, force: bool) -> Result<(), TxInsersionError> {
         let contract_addr = mempool_tx.contract_address();
-
         let arrived_at = mempool_tx.arrived_at;
         let deployed_contract_address =
             if let Transaction::AccountTransaction(AccountTransaction::DeployAccount(tx)) = &mempool_tx.tx {
@@ -403,14 +393,8 @@
         }
 
         // Update deployed contracts.
-<<<<<<< HEAD
         if let Transaction::AccountTransaction(AccountTransaction::DeployAccount(tx)) = &mempool_tx.tx {
-            let removed = self.deployed_contracts.remove(&tx.contract_address);
-            debug_assert!(removed);
-=======
-        if let AccountTransaction::DeployAccount(tx) = &mempool_tx.tx {
             self.deployed_contracts.decrement(tx.contract_address);
->>>>>>> 34feb806
         }
 
         Some(mempool_tx)
@@ -434,59 +418,32 @@
     use blockifier::{
         execution::contract_class::ClassInfo,
         test_utils::{contracts::FeatureContract, CairoVersion},
-<<<<<<< HEAD
         transaction::transactions::{DeclareTransaction, InvokeTransaction, L1HandlerTransaction},
+        transaction::{transaction_execution::Transaction, transaction_types::TransactionType},
     };
     use mc_exec::execution::TxInfo;
-=======
-        transaction::{transaction_execution::Transaction, transaction_types::TransactionType},
-    };
     use mp_convert::ToFelt;
->>>>>>> 34feb806
     use proptest::prelude::*;
     use proptest_derive::Arbitrary;
     use starknet_api::{
         core::{calculate_contract_address, ChainId},
         data_availability::DataAvailabilityMode,
         transaction::{
-            ContractAddressSalt, DeclareTransactionV3, DeployAccountTransactionV3, InvokeTransactionV3, Resource,
+            ContractAddressSalt, DeclareTransactionV3, DeployAccountTransactionV3, Fee, InvokeTransactionV3, Resource,
             ResourceBounds, ResourceBoundsMapping, TransactionHasher, TransactionVersion,
         },
     };
     use starknet_types_core::felt::Felt;
+
+    use blockifier::abi::abi_utils::selector_from_name;
+    use lazy_static::*;
     use std::{collections::HashSet, fmt, time::Duration};
 
-<<<<<<< HEAD
-    use super::*;
-    use blockifier::abi::abi_utils::selector_from_name;
-    use starknet_api::transaction::{Fee, TransactionVersion};
-    use std::fmt;
-
-    #[derive(PartialEq, Eq, Hash)]
-    struct AFelt(Felt);
-    impl fmt::Debug for AFelt {
-        fn fmt(&self, f: &mut fmt::Formatter<'_>) -> fmt::Result {
-            write!(f, "{:#x}", self.0)
-        }
-    }
-    impl Arbitrary for AFelt {
-        type Parameters = ();
-        type Strategy = BoxedStrategy<Self>;
-
-        fn arbitrary_with(_args: Self::Parameters) -> Self::Strategy {
-            <[bool; 250]>::arbitrary()
-                .prop_map(|arr| arr.into_iter().collect::<BitVec<u8, Msb0>>())
-                .prop_map(|vec| Felt::from_bytes_be(vec.as_raw_slice().try_into().unwrap()))
-                .prop_map(Self)
-                .boxed()
-        }
-=======
     lazy_static::lazy_static! {
         static ref DUMMY_CLASS: ClassInfo = {
             let dummy_contract_class = FeatureContract::TestContract(CairoVersion::Cairo1);
             ClassInfo::new(&dummy_contract_class.get_class(), 100, 100).unwrap()
         };
->>>>>>> 34feb806
     }
 
     struct Insert(MempoolTransaction, /* force */ bool);
@@ -532,77 +489,6 @@
                     );
 
                     let tx = match ty {
-<<<<<<< HEAD
-                        TxTy::Declare => Transaction::AccountTransaction(AccountTransaction::Declare(
-                            DeclareTransaction::new(
-                                starknet_api::transaction::DeclareTransaction::V3(DeclareTransactionV3 {
-                                    resource_bounds: Default::default(),
-                                    tip: Default::default(),
-                                    signature: Default::default(),
-                                    nonce,
-                                    class_hash: Default::default(),
-                                    compiled_class_hash: Default::default(),
-                                    sender_address: contract_addr,
-                                    nonce_data_availability_mode: DataAvailabilityMode::L1,
-                                    fee_data_availability_mode: DataAvailabilityMode::L1,
-                                    paymaster_data: Default::default(),
-                                    account_deployment_data: Default::default(),
-                                }),
-                                tx_hash,
-                                dummy_class_info,
-                            )
-                            .unwrap(),
-                        )),
-                        TxTy::DeployAccount => Transaction::AccountTransaction(AccountTransaction::Declare(
-                            DeclareTransaction::new(
-                                starknet_api::transaction::DeclareTransaction::V3(DeclareTransactionV3 {
-                                    resource_bounds: Default::default(),
-                                    tip: Default::default(),
-                                    signature: Default::default(),
-                                    nonce,
-                                    class_hash: Default::default(),
-                                    compiled_class_hash: Default::default(),
-                                    sender_address: contract_addr,
-                                    nonce_data_availability_mode: DataAvailabilityMode::L1,
-                                    fee_data_availability_mode: DataAvailabilityMode::L1,
-                                    paymaster_data: Default::default(),
-                                    account_deployment_data: Default::default(),
-                                }),
-                                tx_hash,
-                                dummy_class_info,
-                            )
-                            .unwrap(),
-                        )),
-                        TxTy::InvokeFunction => {
-                            Transaction::AccountTransaction(AccountTransaction::Invoke(InvokeTransaction::new(
-                                starknet_api::transaction::InvokeTransaction::V3(InvokeTransactionV3 {
-                                    resource_bounds: Default::default(),
-                                    tip: Default::default(),
-                                    signature: Default::default(),
-                                    nonce,
-                                    sender_address: contract_addr,
-                                    calldata: Default::default(),
-                                    nonce_data_availability_mode: DataAvailabilityMode::L1,
-                                    fee_data_availability_mode: DataAvailabilityMode::L1,
-                                    paymaster_data: Default::default(),
-                                    account_deployment_data: Default::default(),
-                                }),
-                                tx_hash,
-                            )))
-                        }
-                        // TODO: maybe update the values?
-                        TxTy::L1Handler => Transaction::L1HandlerTransaction(L1HandlerTransaction {
-                            tx: starknet_api::transaction::L1HandlerTransaction {
-                                version: TransactionVersion::ZERO,
-                                nonce: Nonce::default(),
-                                contract_address: contract_addr,
-                                entry_point_selector: selector_from_name("l1_handler_set_value"),
-                                calldata: Default::default(),
-                            },
-                            tx_hash,
-                            paid_fee_on_l1: Fee::default(),
-                        }),
-=======
                         TxTy::Declare => starknet_api::transaction::Transaction::Declare(
                             starknet_api::transaction::DeclareTransaction::V3(DeclareTransactionV3 {
                                 resource_bounds,
@@ -646,7 +532,16 @@
                                 account_deployment_data: Default::default(),
                             }),
                         ),
->>>>>>> 34feb806
+                        // TODO: maybe update the values?
+                        TxTy::L1Handler => starknet_api::transaction::Transaction::L1Handler(
+                            starknet_api::transaction::L1HandlerTransaction {
+                                version: TransactionVersion::ZERO,
+                                nonce: Nonce::default(),
+                                contract_address: contract_addr,
+                                entry_point_selector: selector_from_name("l1_handler_set_value"),
+                                calldata: Default::default(),
+                            },
+                        ),
                     };
 
                     let deployed = if let starknet_api::transaction::Transaction::DeployAccount(tx) = &tx {
@@ -668,7 +563,7 @@
                     let tx =
                         Transaction::from_api(tx, tx_hash, Some(DUMMY_CLASS.clone()), None, deployed, false).unwrap();
 
-                    let Transaction::AccountTransaction(tx) = tx else { unimplemented!() };
+                    // let Transaction::AccountTransaction(tx) = tx else { unimplemented!() };
 
                     Insert(MempoolTransaction { tx, arrived_at, converted_class: None }, force)
                 })

--- conflicted
+++ resolved
@@ -58,11 +58,7 @@
 log.workspace = true
 mockall = { workspace = true, optional = true }
 thiserror.workspace = true
-<<<<<<< HEAD
 tokio.workspace = true
-
-mockall = { workspace = true, optional = true }
-
 
 #Instrumentation
 once_cell = { workspace = true }
@@ -79,7 +75,4 @@
 tracing = { workspace = true }
 tracing-core = { workspace = true, default-features = false }
 tracing-opentelemetry = "0.26.0"
-tracing-subscriber = { workspace = true, features = ["env-filter"] }
-=======
-tokio.workspace = true
->>>>>>> fe099321
+tracing-subscriber = { workspace = true, features = ["env-filter"] }
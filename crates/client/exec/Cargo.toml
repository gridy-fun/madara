[package]
description = "Madara execution"
name = "mc-exec"
authors.workspace = true
edition.workspace = true
license.workspace = true
repository.workspace = true
version.workspace = true
homepage.workspace = true

[package.metadata.docs.rs]
targets = ["x86_64-unknown-linux-gnu"]

[dependencies]

<<<<<<< HEAD
# Deoxys
dc-block-import = { workspace = true }
dc-db = { workspace = true }
dp-block = { workspace = true }
dp-chain-config = { workspace = true }
dp-class = { workspace = true }
dp-convert = { workspace = true }
dp-state-update = { workspace = true }
=======
# Madara
mc-db = { workspace = true }
mp-block = { workspace = true }
mp-chain-config = { workspace = true }
mp-class = { workspace = true }
mp-convert = { workspace = true }
>>>>>>> fc44980a

# Starknet
blockifier = { workspace = true }
cairo-vm = { workspace = true }
starknet-core = { workspace = true }
starknet-types-core = { workspace = true }
starknet_api = { workspace = true }

# Other
anyhow = { workspace = true }
lazy_static = { workspace = true }
log = { workspace = true }
rand = { workspace = true }
serde_json = { workspace = true }
starknet-signers = { workspace = true }
thiserror = { workspace = true }

[dev-dependencies]

rstest = { workspace = true }
dc-db = { workspace = true, features = ["testing"] }
tokio = { workspace = true, features = ["rt-multi-thread"] }<|MERGE_RESOLUTION|>--- conflicted
+++ resolved
@@ -13,23 +13,14 @@
 
 [dependencies]
 
-<<<<<<< HEAD
-# Deoxys
-dc-block-import = { workspace = true }
-dc-db = { workspace = true }
-dp-block = { workspace = true }
-dp-chain-config = { workspace = true }
-dp-class = { workspace = true }
-dp-convert = { workspace = true }
-dp-state-update = { workspace = true }
-=======
 # Madara
+mc-block-import = { workspace = true }
 mc-db = { workspace = true }
 mp-block = { workspace = true }
 mp-chain-config = { workspace = true }
 mp-class = { workspace = true }
 mp-convert = { workspace = true }
->>>>>>> fc44980a
+mp-state-update = { workspace = true }
 
 # Starknet
 blockifier = { workspace = true }
@@ -50,5 +41,5 @@
 [dev-dependencies]
 
 rstest = { workspace = true }
-dc-db = { workspace = true, features = ["testing"] }
+mc-db = { workspace = true, features = ["testing"] }
 tokio = { workspace = true, features = ["rt-multi-thread"] }
use crate::{Column, DatabaseExt, DB};
<<<<<<< HEAD
use mc_analytics::register_gauge_metric_instrument;
use opentelemetry::global::Error;
use opentelemetry::metrics::Gauge;
use opentelemetry::{global, KeyValue};
#[derive(Clone, Debug)]
pub struct DbMetrics {
    pub db_size: Gauge<u64>,
    pub column_sizes: Gauge<u64>,
}

impl DbMetrics {
    pub fn register() -> Result<Self, Error> {
        tracing::trace!("Registering DB metrics.");
        // TODO: Remove this println
        println!("Registering DB metrics.");

        let common_scope_attributes = vec![KeyValue::new("crate", "rpc")];
        let rpc_meter = global::meter_with_version(
            "crates.rpc.opentelemetry",
            // TODO: Unsure of these settings, come back
            Some("0.17"),
            Some("https://opentelemetry.io/schemas/1.2.0"),
            Some(common_scope_attributes.clone()),
        );

        //  convert this to use otel instead of prometheus
        let db_size = register_gauge_metric_instrument(
            &rpc_meter,
            "db_size".to_string(),
            "Node storage usage in GB".to_string(),
            "".to_string(),
        );

        let column_sizes = register_gauge_metric_instrument(
            &rpc_meter,
            "column_sizes".to_string(),
            "Sizes of RocksDB columns".to_string(),
            "".to_string(),
        );

        Ok(Self { db_size, column_sizes })
=======
use anyhow::Context;
use mc_metrics::{prometheus::IntGauge, IntGaugeVec, MetricsRegistry, Opts, PrometheusError};
use rocksdb::perf::MemoryUsageBuilder;

#[derive(Clone, Debug)]
pub struct DbMetrics {
    pub size: IntGauge,
    pub column_sizes: IntGaugeVec,
    pub mem_table_total: IntGauge,
    pub mem_table_unflushed: IntGauge,
    pub mem_table_readers_total: IntGauge,
    pub cache_total: IntGauge,
}

impl DbMetrics {
    pub fn register(registry: &MetricsRegistry) -> Result<Self, PrometheusError> {
        Ok(Self {
            size: registry.register(IntGauge::new("db_size", "Node storage usage in bytes")?)?,
            column_sizes: registry
                .register(IntGaugeVec::new(Opts::new("db_column_sizes", "Sizes of RocksDB columns"), &["column"])?)?,
            mem_table_total: registry.register(IntGauge::new(
                "db_mem_table_total",
                "Approximate memory usage of all the mem-tables in bytes",
            )?)?,
            mem_table_unflushed: registry.register(IntGauge::new(
                "db_mem_table_unflushed",
                "Approximate memory usage of un-flushed mem-tables in bytes",
            )?)?,
            mem_table_readers_total: registry.register(IntGauge::new(
                "db_mem_table_readers_total",
                "Approximate memory usage of all the table readers in bytes",
            )?)?,
            cache_total: registry
                .register(IntGauge::new("db_cache_total", "Approximate memory usage by cache in bytes")?)?,
        })
>>>>>>> fe099321
    }

    pub fn try_update(&self, db: &DB) -> anyhow::Result<u64> {
        let mut storage_size = 0;

        for &column in Column::ALL.iter() {
            let cf_handle = db.get_column(column);
            let cf_metadata = db.get_column_family_metadata_cf(&cf_handle);
            let column_size = cf_metadata.size;
            storage_size += column_size;

            self.column_sizes.record(column_size, &[KeyValue::new("column", column.rocksdb_name())]);
        }

        self.size.set(storage_size as _);

        let mut builder = MemoryUsageBuilder::new().context("Creating memory usage builder")?;
        builder.add_db(db);
        let mem_usage = builder.build().context("Getting memory usage")?;
        self.mem_table_total.set(mem_usage.approximate_mem_table_total() as _);
        self.mem_table_unflushed.set(mem_usage.approximate_mem_table_unflushed() as _);
        self.mem_table_readers_total.set(mem_usage.approximate_mem_table_readers_total() as _);
        self.cache_total.set(mem_usage.approximate_cache_total() as _);

        Ok(storage_size)
    }

    /// Returns the total storage size
    pub fn update(&self, db: &DB) -> u64 {
        match self.try_update(db) {
            Ok(res) => res,
            Err(err) => {
                log::warn!("Error updating db metrics: {err:#}");
                0
            }
        }
    }
}<|MERGE_RESOLUTION|>--- conflicted
+++ resolved
@@ -1,20 +1,23 @@
 use crate::{Column, DatabaseExt, DB};
-<<<<<<< HEAD
+use anyhow::Context as _;
 use mc_analytics::register_gauge_metric_instrument;
 use opentelemetry::global::Error;
 use opentelemetry::metrics::Gauge;
 use opentelemetry::{global, KeyValue};
+use rocksdb::perf::MemoryUsageBuilder;
 #[derive(Clone, Debug)]
 pub struct DbMetrics {
     pub db_size: Gauge<u64>,
     pub column_sizes: Gauge<u64>,
+    pub mem_table_total: Gauge<u64>,
+    pub mem_table_unflushed: Gauge<u64>,
+    pub mem_table_readers_total: Gauge<u64>,
+    pub cache_total: Gauge<u64>,
 }
 
 impl DbMetrics {
     pub fn register() -> Result<Self, Error> {
         tracing::trace!("Registering DB metrics.");
-        // TODO: Remove this println
-        println!("Registering DB metrics.");
 
         let common_scope_attributes = vec![KeyValue::new("crate", "rpc")];
         let rpc_meter = global::meter_with_version(
@@ -25,7 +28,6 @@
             Some(common_scope_attributes.clone()),
         );
 
-        //  convert this to use otel instead of prometheus
         let db_size = register_gauge_metric_instrument(
             &rpc_meter,
             "db_size".to_string(),
@@ -40,44 +42,35 @@
             "".to_string(),
         );
 
-        Ok(Self { db_size, column_sizes })
-=======
-use anyhow::Context;
-use mc_metrics::{prometheus::IntGauge, IntGaugeVec, MetricsRegistry, Opts, PrometheusError};
-use rocksdb::perf::MemoryUsageBuilder;
+        let mem_table_total = register_gauge_metric_instrument(
+            &rpc_meter,
+            "db_mem_table_total".to_string(),
+            "Approximate memory usage of all the mem-tables in bytes".to_string(),
+            "".to_string(),
+        );
 
-#[derive(Clone, Debug)]
-pub struct DbMetrics {
-    pub size: IntGauge,
-    pub column_sizes: IntGaugeVec,
-    pub mem_table_total: IntGauge,
-    pub mem_table_unflushed: IntGauge,
-    pub mem_table_readers_total: IntGauge,
-    pub cache_total: IntGauge,
-}
+        let mem_table_unflushed = register_gauge_metric_instrument(
+            &rpc_meter,
+            "db_mem_table_unflushed".to_string(),
+            "Approximate memory usage of un-flushed mem-tables in bytes".to_string(),
+            "".to_string(),
+        );
 
-impl DbMetrics {
-    pub fn register(registry: &MetricsRegistry) -> Result<Self, PrometheusError> {
-        Ok(Self {
-            size: registry.register(IntGauge::new("db_size", "Node storage usage in bytes")?)?,
-            column_sizes: registry
-                .register(IntGaugeVec::new(Opts::new("db_column_sizes", "Sizes of RocksDB columns"), &["column"])?)?,
-            mem_table_total: registry.register(IntGauge::new(
-                "db_mem_table_total",
-                "Approximate memory usage of all the mem-tables in bytes",
-            )?)?,
-            mem_table_unflushed: registry.register(IntGauge::new(
-                "db_mem_table_unflushed",
-                "Approximate memory usage of un-flushed mem-tables in bytes",
-            )?)?,
-            mem_table_readers_total: registry.register(IntGauge::new(
-                "db_mem_table_readers_total",
-                "Approximate memory usage of all the table readers in bytes",
-            )?)?,
-            cache_total: registry
-                .register(IntGauge::new("db_cache_total", "Approximate memory usage by cache in bytes")?)?,
-        })
->>>>>>> fe099321
+        let mem_table_readers_total = register_gauge_metric_instrument(
+            &rpc_meter,
+            "db_mem_table_readers_total".to_string(),
+            "Approximate memory usage of all the table readers in bytes".to_string(),
+            "".to_string(),
+        );
+
+        let cache_total = register_gauge_metric_instrument(
+            &rpc_meter,
+            "db_cache_total".to_string(),
+            "Approximate memory usage by cache in bytes".to_string(),
+            "".to_string(),
+        );
+
+        Ok(Self { db_size, column_sizes, mem_table_total, mem_table_unflushed, mem_table_readers_total, cache_total })
     }
 
     pub fn try_update(&self, db: &DB) -> anyhow::Result<u64> {
@@ -92,15 +85,15 @@
             self.column_sizes.record(column_size, &[KeyValue::new("column", column.rocksdb_name())]);
         }
 
-        self.size.set(storage_size as _);
+        self.db_size.record(storage_size, &[]);
 
         let mut builder = MemoryUsageBuilder::new().context("Creating memory usage builder")?;
         builder.add_db(db);
         let mem_usage = builder.build().context("Getting memory usage")?;
-        self.mem_table_total.set(mem_usage.approximate_mem_table_total() as _);
-        self.mem_table_unflushed.set(mem_usage.approximate_mem_table_unflushed() as _);
-        self.mem_table_readers_total.set(mem_usage.approximate_mem_table_readers_total() as _);
-        self.cache_total.set(mem_usage.approximate_cache_total() as _);
+        self.mem_table_total.record(mem_usage.approximate_mem_table_total() as _, &[]);
+        self.mem_table_unflushed.record(mem_usage.approximate_mem_table_unflushed() as _, &[]);
+        self.mem_table_readers_total.record(mem_usage.approximate_mem_table_readers_total() as _, &[]);
+        self.cache_total.record(mem_usage.approximate_cache_total() as _, &[]);
 
         Ok(storage_size)
     }

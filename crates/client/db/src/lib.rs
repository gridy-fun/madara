//! Madara database

use anyhow::Context;
use block_db::get_latest_block_n;
use bonsai_db::{BonsaiDb, DatabaseKeyMapping};
use bonsai_trie::{BonsaiStorage, BonsaiStorageConfig};
use db_metrics::DbMetrics;
use mp_chain_config::ChainConfig;
use mp_utils::service::{MadaraService, Service};
use rocksdb::backup::{BackupEngine, BackupEngineOptions};
<<<<<<< HEAD
use rocksdb::{
    BoundColumnFamily, ColumnFamilyDescriptor, DBCompressionType, DBWithThreadMode, Env, FlushOptions, MultiThreaded,
    Options, SliceTransform, WriteOptions,
};
=======
use rocksdb::{BoundColumnFamily, ColumnFamilyDescriptor, DBWithThreadMode, Env, FlushOptions, MultiThreaded};
use rocksdb_options::rocksdb_global_options;
use snapshots::Snapshots;
>>>>>>> c4e8ea01
use starknet_types_core::hash::{Pedersen, Poseidon, StarkHash};
use std::path::{Path, PathBuf};
use std::sync::Arc;
use std::{fmt, fs};
use tokio::sync::{mpsc, oneshot};

mod error;
mod rocksdb_snapshot;
mod snapshots;

pub mod block_db;
pub mod bonsai_db;
pub mod class_db;
pub mod contract_db;
pub mod db_block_id;
pub mod db_metrics;
pub mod devnet_db;
pub mod l1_db;
<<<<<<< HEAD
pub mod mempool_db;
=======
mod rocksdb_options;
>>>>>>> c4e8ea01
pub mod storage_updates;
pub mod tests;

pub use bonsai_db::GlobalTrie;
pub use bonsai_trie::{id::BasicId, MultiProof, ProofNode};
pub use error::{BonsaiStorageError, MadaraStorageError, TrieType};
pub type DB = DBWithThreadMode<MultiThreaded>;
pub use rocksdb;
pub type WriteBatchWithTransaction = rocksdb::WriteBatchWithTransaction<false>;

const DB_UPDATES_BATCH_SIZE: usize = 1024;

pub fn open_rocksdb(path: &Path) -> anyhow::Result<Arc<DB>> {
    let opts = rocksdb_global_options()?;
    tracing::debug!("opening db at {:?}", path.display());
    let db = DB::open_cf_descriptors(
        &opts,
        path,
        Column::ALL.iter().map(|col| ColumnFamilyDescriptor::new(col.rocksdb_name(), col.rocksdb_options())),
    )?;

    Ok(Arc::new(db))
}

/// This runs in another thread as the backup engine is not thread safe
fn spawn_backup_db_task(
    backup_dir: &Path,
    restore_from_latest_backup: bool,
    db_path: &Path,
    db_restored_cb: oneshot::Sender<()>,
    mut recv: mpsc::Receiver<BackupRequest>,
) -> anyhow::Result<()> {
    let mut backup_opts = BackupEngineOptions::new(backup_dir).context("Creating backup options")?;
    let cores = std::thread::available_parallelism().map(|e| e.get() as i32).unwrap_or(1);
    backup_opts.set_max_background_operations(cores);

    let mut engine = BackupEngine::open(&backup_opts, &Env::new().context("Creating rocksdb env")?)
        .context("Opening backup engine")?;

    if restore_from_latest_backup {
        tracing::info!("⏳ Restoring latest backup...");
        tracing::debug!("restore path is {db_path:?}");
        fs::create_dir_all(db_path).with_context(|| format!("Creating parent directories {:?}", db_path))?;

        let opts = rocksdb::backup::RestoreOptions::default();
        engine.restore_from_latest_backup(db_path, db_path, &opts).context("Restoring database")?;
        tracing::debug!("restoring latest backup done");
    }

    db_restored_cb.send(()).ok().context("Receiver dropped")?;

    while let Some(BackupRequest { callback, db }) = recv.blocking_recv() {
        engine.create_new_backup_flush(&db, true).context("Creating rocksdb backup")?;
        let _ = callback.send(());
    }

    Ok(())
}

#[derive(Clone, Copy, PartialEq, Eq)]
pub enum Column {
    // Blocks storage
    // block_n => Block info
    BlockNToBlockInfo,
    // block_n => Block inner
    BlockNToBlockInner,
    /// Many To One
    TxHashToBlockN,
    /// One To One
    BlockHashToBlockN,
    /// One To One
    BlockNToStateDiff,
    /// Meta column for block storage (sync tip, pending block)
    BlockStorageMeta,

    /// Contract class hash to class data
    ClassInfo,
    ClassCompiled,
    PendingClassInfo,
    PendingClassCompiled,

    // History of contract class hashes
    // contract_address history block_number => class_hash
    ContractToClassHashes,

    // History of contract nonces
    // contract_address history block_number => nonce
    ContractToNonces,

    // Pending columns for contract db
    PendingContractToClassHashes,
    PendingContractToNonces,
    PendingContractStorage,

    // History of contract key => values
    // (contract_address, storage_key) history block_number => felt
    ContractStorage,

    // Each bonsai storage has 3 columns
    BonsaiContractsTrie,
    BonsaiContractsFlat,
    BonsaiContractsLog,

    BonsaiContractsStorageTrie,
    BonsaiContractsStorageFlat,
    BonsaiContractsStorageLog,

    BonsaiClassesTrie,
    BonsaiClassesFlat,
    BonsaiClassesLog,

    L1Messaging,
    L1MessagingNonce,

    /// Devnet: stores the private keys for the devnet predeployed contracts
    Devnet,

    MempoolTransactions,
}

impl fmt::Debug for Column {
    fn fmt(&self, f: &mut std::fmt::Formatter<'_>) -> std::fmt::Result {
        write!(f, "{}", self.rocksdb_name())
    }
}

impl fmt::Display for Column {
    fn fmt(&self, f: &mut fmt::Formatter<'_>) -> fmt::Result {
        write!(f, "{}", self.rocksdb_name())
    }
}

impl Column {
    pub const ALL: &'static [Self] = {
        use Column::*;
        &[
            BlockNToBlockInfo,
            BlockNToBlockInner,
            TxHashToBlockN,
            BlockHashToBlockN,
            BlockStorageMeta,
            BlockNToStateDiff,
            ClassInfo,
            ClassCompiled,
            PendingClassInfo,
            PendingClassCompiled,
            ContractToClassHashes,
            ContractToNonces,
            ContractStorage,
            BonsaiContractsTrie,
            BonsaiContractsFlat,
            BonsaiContractsLog,
            BonsaiContractsStorageTrie,
            BonsaiContractsStorageFlat,
            BonsaiContractsStorageLog,
            BonsaiClassesTrie,
            BonsaiClassesFlat,
            BonsaiClassesLog,
            L1Messaging,
            L1MessagingNonce,
            PendingContractToClassHashes,
            PendingContractToNonces,
            PendingContractStorage,
            Devnet,
            MempoolTransactions,
        ]
    };
    pub const NUM_COLUMNS: usize = Self::ALL.len();

    pub(crate) fn rocksdb_name(&self) -> &'static str {
        use Column::*;
        match self {
            BlockNToBlockInfo => "block_n_to_block_info",
            BlockNToBlockInner => "block_n_to_block_inner",
            TxHashToBlockN => "tx_hash_to_block_n",
            BlockHashToBlockN => "block_hash_to_block_n",
            BlockStorageMeta => "block_storage_meta",
            BlockNToStateDiff => "block_n_to_state_diff",
            BonsaiContractsTrie => "bonsai_contracts_trie",
            BonsaiContractsFlat => "bonsai_contracts_flat",
            BonsaiContractsLog => "bonsai_contracts_log",
            BonsaiContractsStorageTrie => "bonsai_contracts_storage_trie",
            BonsaiContractsStorageFlat => "bonsai_contracts_storage_flat",
            BonsaiContractsStorageLog => "bonsai_contracts_storage_log",
            BonsaiClassesTrie => "bonsai_classes_trie",
            BonsaiClassesFlat => "bonsai_classes_flat",
            BonsaiClassesLog => "bonsai_classes_log",
            ClassInfo => "class_info",
            ClassCompiled => "class_compiled",
            PendingClassInfo => "pending_class_info",
            PendingClassCompiled => "pending_class_compiled",
            ContractToClassHashes => "contract_to_class_hashes",
            ContractToNonces => "contract_to_nonces",
            ContractStorage => "contract_storage",
            L1Messaging => "l1_messaging",
            L1MessagingNonce => "l1_messaging_nonce",
            PendingContractToClassHashes => "pending_contract_to_class_hashes",
            PendingContractToNonces => "pending_contract_to_nonces",
            PendingContractStorage => "pending_contract_storage",
            Devnet => "devnet",
            MempoolTransactions => "mempool_transactions",
        }
    }
}

pub trait DatabaseExt {
    fn get_column(&self, col: Column) -> Arc<BoundColumnFamily<'_>>;
}

impl DatabaseExt for DB {
    fn get_column(&self, col: Column) -> Arc<BoundColumnFamily<'_>> {
        let name = col.rocksdb_name();
        match self.cf_handle(name) {
            Some(column) => column,
            None => panic!("column {name} not initialized"),
        }
    }
}

<<<<<<< HEAD
fn make_write_opt_no_wal() -> WriteOptions {
    let mut opts = WriteOptions::new();
    opts.disable_wal(true);
    opts
=======
#[derive(Debug)]
pub struct TrieLogConfig {
    pub max_saved_trie_logs: usize,
    pub max_kept_snapshots: usize,
    pub snapshot_interval: u64,
}

impl Default for TrieLogConfig {
    fn default() -> Self {
        Self { max_saved_trie_logs: 0, max_kept_snapshots: 0, snapshot_interval: 5 }
    }
>>>>>>> c4e8ea01
}

/// Madara client database backend singleton.
pub struct MadaraBackend {
    backup_handle: Option<mpsc::Sender<BackupRequest>>,
    db: Arc<DB>,
    chain_config: Arc<ChainConfig>,
    db_metrics: DbMetrics,
    snapshots: Arc<Snapshots>,
    trie_log_config: TrieLogConfig,
    sender_block_info: tokio::sync::broadcast::Sender<mp_block::MadaraBlockInfo>,
    write_opt_no_wal: WriteOptions,
    #[cfg(feature = "testing")]
    _temp_dir: Option<tempfile::TempDir>,
}

impl fmt::Debug for MadaraBackend {
    fn fmt(&self, f: &mut fmt::Formatter<'_>) -> fmt::Result {
        f.debug_struct("MadaraBackend")
            .field("backup_handle", &self.backup_handle)
            .field("db", &self.db)
            .field("last_flush_time", &self.last_flush_time)
            .field("chain_config", &self.chain_config)
            .field("db_metrics", &self.db_metrics)
            .field("sender_block_info", &self.sender_block_info)
            .finish()
    }
}

pub struct DatabaseService {
    handle: Arc<MadaraBackend>,
}

impl DatabaseService {
    /// Create a new database service.
    ///
    /// # Arguments
    ///
    /// * `base_path` - The path to the database directory.
    /// * `backup_dir` - Optional path to the backup directory.
    /// * `restore_from_latest_backup` - Whether to restore the database from the latest backup.
    /// * `chain_config` - The chain configuration.
    ///
    /// # Returns
    ///
    /// A new database service.
    ///
    pub async fn new(
        base_path: &Path,
        backup_dir: Option<PathBuf>,
        restore_from_latest_backup: bool,
        chain_config: Arc<ChainConfig>,
        trie_log_config: TrieLogConfig,
    ) -> anyhow::Result<Self> {
        tracing::info!("💾 Opening database at: {}", base_path.display());

        let handle = MadaraBackend::open(
            base_path.to_owned(),
            backup_dir.clone(),
            restore_from_latest_backup,
            chain_config,
            trie_log_config,
        )
        .await?;

        Ok(Self { handle })
    }

    pub fn backend(&self) -> &Arc<MadaraBackend> {
        &self.handle
    }

    #[cfg(any(test, feature = "testing"))]
    pub fn open_for_testing(chain_config: Arc<ChainConfig>) -> Self {
        Self { handle: MadaraBackend::open_for_testing(chain_config) }
    }
}

impl Service for DatabaseService {
    fn id(&self) -> MadaraService {
        MadaraService::Database
    }
}

struct BackupRequest {
    callback: oneshot::Sender<()>,
    db: Arc<DB>,
}

impl Drop for MadaraBackend {
    fn drop(&mut self) {
        tracing::info!("⏳ Gracefully closing the database...");
        self.flush().expect("Error when flushing the database"); // flush :)
    }
}

impl MadaraBackend {
    pub fn chain_config(&self) -> &Arc<ChainConfig> {
        &self.chain_config
    }

    #[cfg(feature = "testing")]
    pub fn open_for_testing(chain_config: Arc<ChainConfig>) -> Arc<MadaraBackend> {
        let temp_dir = tempfile::TempDir::with_prefix("madara-test").unwrap();
        let db = open_rocksdb(temp_dir.as_ref()).unwrap();
        let snapshots = Arc::new(Snapshots::new(Arc::clone(&db), None, Some(0), 5));
        Arc::new(Self {
            backup_handle: None,
            db,
            chain_config,
            db_metrics: DbMetrics::register().unwrap(),
            snapshots,
            trie_log_config: Default::default(),
            sender_block_info: tokio::sync::broadcast::channel(100).0,
            write_opt_no_wal: make_write_opt_no_wal(),
            _temp_dir: Some(temp_dir),
        })
    }

    /// Open the db.
    pub async fn open(
        db_config_dir: PathBuf,
        backup_dir: Option<PathBuf>,
        restore_from_latest_backup: bool,
        chain_config: Arc<ChainConfig>,
        trie_log_config: TrieLogConfig,
    ) -> anyhow::Result<Arc<MadaraBackend>> {
        let db_path = db_config_dir.join("db");

        // when backups are enabled, a thread is spawned that owns the rocksdb BackupEngine (it is not thread safe) and it receives backup requests using a mpsc channel
        // There is also another oneshot channel involved: when restoring the db at startup, we want to wait for the backupengine to finish restoration before returning from open()
        let backup_handle = if let Some(backup_dir) = backup_dir {
            let (restored_cb_sender, restored_cb_recv) = oneshot::channel();

            let (sender, receiver) = mpsc::channel(1);
            let db_path = db_path.clone();
            std::thread::spawn(move || {
                spawn_backup_db_task(&backup_dir, restore_from_latest_backup, &db_path, restored_cb_sender, receiver)
                    .expect("Database backup thread")
            });

            tracing::debug!("blocking on db restoration");
            restored_cb_recv.await.context("Restoring database")?;
            tracing::debug!("done blocking on db restoration");

            Some(sender)
        } else {
            None
        };

        let db = open_rocksdb(&db_path)?;
        let current_block_n = get_latest_block_n(&db).context("Getting latest block_n from database")?;
        let snapshots = Arc::new(Snapshots::new(
            Arc::clone(&db),
            current_block_n,
            Some(trie_log_config.max_kept_snapshots),
            trie_log_config.snapshot_interval,
        ));

        let backend = Arc::new(Self {
            db_metrics: DbMetrics::register().context("Registering db metrics")?,
            backup_handle,
            db,
            chain_config: Arc::clone(&chain_config),
            snapshots,
            trie_log_config,
            sender_block_info: tokio::sync::broadcast::channel(100).0,
            write_opt_no_wal: make_write_opt_no_wal(),
            #[cfg(feature = "testing")]
            _temp_dir: None,
        });
        backend.check_configuration()?;
        backend.update_metrics();
        Ok(backend)
    }

    pub fn flush(&self) -> anyhow::Result<()> {
        tracing::debug!("doing a db flush");
        let mut opts = FlushOptions::default();
        opts.set_wait(true);
        // we have to collect twice here :/
        let columns = Column::ALL.iter().map(|e| self.db.get_column(*e)).collect::<Vec<_>>();
        let columns = columns.iter().collect::<Vec<_>>();

        self.db.flush_cfs_opt(&columns, &opts).context("Flushing database")?;

        Ok(())
    }

    #[tracing::instrument(skip(self))]
    pub async fn backup(&self) -> anyhow::Result<()> {
        let (callback_sender, callback_recv) = oneshot::channel();
        let _res = self
            .backup_handle
            .as_ref()
            .context("backups are not enabled")?
            .try_send(BackupRequest { callback: callback_sender, db: Arc::clone(&self.db) });
        callback_recv.await.context("Backups task died :(")?;
        Ok(())
    }

    // tries

    pub(crate) fn get_bonsai<H: StarkHash + Send + Sync>(
        &self,
        map: DatabaseKeyMapping,
    ) -> BonsaiStorage<BasicId, BonsaiDb, H> {
        let config = BonsaiStorageConfig {
            max_saved_trie_logs: Some(self.trie_log_config.max_saved_trie_logs),
            max_saved_snapshots: Some(self.trie_log_config.max_kept_snapshots),
            snapshot_interval: self.trie_log_config.snapshot_interval,
        };

        BonsaiStorage::new(
            BonsaiDb::new(Arc::clone(&self.db), Arc::clone(&self.snapshots), map),
            config,
            // Every global tree has keys of 251 bits.
            251,
        )
    }

    pub fn contract_trie(&self) -> GlobalTrie<Pedersen> {
        self.get_bonsai(DatabaseKeyMapping {
            flat: Column::BonsaiContractsFlat,
            trie: Column::BonsaiContractsTrie,
            log: Column::BonsaiContractsLog,
        })
    }

    pub fn contract_storage_trie(&self) -> GlobalTrie<Pedersen> {
        self.get_bonsai(DatabaseKeyMapping {
            flat: Column::BonsaiContractsStorageFlat,
            trie: Column::BonsaiContractsStorageTrie,
            log: Column::BonsaiContractsStorageLog,
        })
    }

    pub fn class_trie(&self) -> GlobalTrie<Poseidon> {
        self.get_bonsai(DatabaseKeyMapping {
            flat: Column::BonsaiClassesFlat,
            trie: Column::BonsaiClassesTrie,
            log: Column::BonsaiClassesLog,
        })
    }

    /// Returns the total storage size
    pub fn update_metrics(&self) -> u64 {
        self.db_metrics.update(&self.db)
    }
}

pub mod bonsai_identifier {
    pub const CONTRACT: &[u8] = b"0xcontract";
    pub const CLASS: &[u8] = b"0xclass";
}<|MERGE_RESOLUTION|>--- conflicted
+++ resolved
@@ -8,16 +8,11 @@
 use mp_chain_config::ChainConfig;
 use mp_utils::service::{MadaraService, Service};
 use rocksdb::backup::{BackupEngine, BackupEngineOptions};
-<<<<<<< HEAD
 use rocksdb::{
-    BoundColumnFamily, ColumnFamilyDescriptor, DBCompressionType, DBWithThreadMode, Env, FlushOptions, MultiThreaded,
-    Options, SliceTransform, WriteOptions,
+    BoundColumnFamily, ColumnFamilyDescriptor, DBWithThreadMode, Env, FlushOptions, MultiThreaded, WriteOptions,
 };
-=======
-use rocksdb::{BoundColumnFamily, ColumnFamilyDescriptor, DBWithThreadMode, Env, FlushOptions, MultiThreaded};
 use rocksdb_options::rocksdb_global_options;
 use snapshots::Snapshots;
->>>>>>> c4e8ea01
 use starknet_types_core::hash::{Pedersen, Poseidon, StarkHash};
 use std::path::{Path, PathBuf};
 use std::sync::Arc;
@@ -25,6 +20,7 @@
 use tokio::sync::{mpsc, oneshot};
 
 mod error;
+mod rocksdb_options;
 mod rocksdb_snapshot;
 mod snapshots;
 
@@ -36,11 +32,7 @@
 pub mod db_metrics;
 pub mod devnet_db;
 pub mod l1_db;
-<<<<<<< HEAD
 pub mod mempool_db;
-=======
-mod rocksdb_options;
->>>>>>> c4e8ea01
 pub mod storage_updates;
 pub mod tests;
 
@@ -260,12 +252,12 @@
     }
 }
 
-<<<<<<< HEAD
 fn make_write_opt_no_wal() -> WriteOptions {
     let mut opts = WriteOptions::new();
     opts.disable_wal(true);
     opts
-=======
+}
+
 #[derive(Debug)]
 pub struct TrieLogConfig {
     pub max_saved_trie_logs: usize,
@@ -277,7 +269,6 @@
     fn default() -> Self {
         Self { max_saved_trie_logs: 0, max_kept_snapshots: 0, snapshot_interval: 5 }
     }
->>>>>>> c4e8ea01
 }
 
 /// Madara client database backend singleton.
@@ -299,7 +290,6 @@
         f.debug_struct("MadaraBackend")
             .field("backup_handle", &self.backup_handle)
             .field("db", &self.db)
-            .field("last_flush_time", &self.last_flush_time)
             .field("chain_config", &self.chain_config)
             .field("db_metrics", &self.db_metrics)
             .field("sender_block_info", &self.sender_block_info)

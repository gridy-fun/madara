--- conflicted
+++ resolved
@@ -323,12 +323,9 @@
     last_flush_time: Mutex<Option<Instant>>,
     chain_config: Arc<ChainConfig>,
     db_metrics: DbMetrics,
-<<<<<<< HEAD
     snapshots: Arc<Snapshots>,
     trie_log_config: TrieLogConfig,
-=======
     sender_block_info: tokio::sync::broadcast::Sender<mp_block::MadaraBlockInfo>,
->>>>>>> d188aa91
     #[cfg(feature = "testing")]
     _temp_dir: Option<tempfile::TempDir>,
 }
@@ -412,12 +409,9 @@
             last_flush_time: Default::default(),
             chain_config,
             db_metrics: DbMetrics::register().unwrap(),
-<<<<<<< HEAD
             snapshots,
             trie_log_config: Default::default(),
-=======
             sender_block_info: tokio::sync::broadcast::channel(100).0,
->>>>>>> d188aa91
             _temp_dir: Some(temp_dir),
         })
     }
@@ -462,12 +456,9 @@
             db,
             last_flush_time: Default::default(),
             chain_config: Arc::clone(&chain_config),
-<<<<<<< HEAD
             snapshots,
             trie_log_config,
-=======
             sender_block_info: tokio::sync::broadcast::channel(100).0,
->>>>>>> d188aa91
             #[cfg(feature = "testing")]
             _temp_dir: None,
         });

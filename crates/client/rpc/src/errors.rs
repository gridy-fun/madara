use mc_db::MadaraStorageError;
use mp_gateway::error::{StarknetError, StarknetErrorCode};
use serde_json::json;
use starknet_api::StarknetApiError;
<<<<<<< HEAD
use starknet_core::types::StarknetError;
use std::borrow::Cow;
use std::fmt::Display;
=======
>>>>>>> e8b71ff9

use crate::utils::display_internal_server_error;

pub type StarknetRpcResult<T> = Result<T, StarknetRpcApiError>;

pub enum StarknetTransactionExecutionError {
    ContractNotFound,
    ClassAlreadyDeclared,
    ClassHashNotFound,
    InvalidContractClass,
    ContractError,
}

// Comes from the RPC Spec:
// https://github.com/starkware-libs/starknet-specs/blob/0e859ff905795f789f1dfd6f7340cdaf5015acc8/api/starknet_write_api.json#L227
#[cfg_attr(test, derive(PartialEq, Eq))]
#[derive(thiserror::Error, Debug)]
pub enum StarknetRpcApiError {
    #[error("Failed to write transaction")]
    FailedToReceiveTxn { err: Option<Cow<'static, str>> },
    #[error("Contract not found")]
    ContractNotFound,
    #[error("Block not found")]
    BlockNotFound,
    #[error("Invalid transaction hash")]
    InvalidTxnHash,
    #[error("Invalid tblock hash")]
    InvalidBlockHash,
    #[error("Invalid transaction index in a block")]
    InvalidTxnIndex,
    #[error("Class hash not found")]
    ClassHashNotFound,
    #[error("Transaction hash not found")]
    TxnHashNotFound,
    #[error("Requested page size is too big")]
    PageSizeTooBig,
    #[error("There are no blocks")]
    NoBlocks,
    #[error("The supplied continuation token is invalid or unknown")]
    InvalidContinuationToken,
    #[error("Too many keys provided in a filter")]
    TooManyKeysInFilter,
    #[error("Failed to fetch pending transactions")]
    FailedToFetchPendingTransactions,
    #[error("Contract error")]
    ContractError,
    #[error("Transaction execution error")]
    TxnExecutionError { tx_index: usize, error: String },
    #[error("Invalid contract class")]
    InvalidContractClass,
    #[error("Class already declared")]
    ClassAlreadyDeclared,
    #[error("Invalid transaction nonce")]
    InvalidTxnNonce,
    #[error("Max fee is smaller than the minimal transaction cost (validation plus fee transfer)")]
    InsufficientMaxFee,
    #[error("Account balance is smaller than the transaction's max_fee")]
    InsufficientAccountBalance,
    #[error("Account validation failed")]
    ValidationFailure { error: Cow<'static, str> },
    #[error("Compilation failed")]
    CompilationFailed,
    #[error("Contract class size is too large")]
    ContractClassSizeTooLarge,
    #[error("Sender address is not an account contract")]
    NonAccount,
    #[error("A transaction with the same hash already exists in the mempool")]
    DuplicateTxn,
    #[error("The compiled class hash did not match the one supplied in the transaction")]
    CompiledClassHashMismatch,
    #[error("The transaction version is not supported")]
    UnsupportedTxnVersion,
    #[error("The contract class version is not supported")]
    UnsupportedContractClassVersion,
    #[error("An unexpected error occurred")]
    ErrUnexpectedError { data: String },
    #[error("Internal server error")]
    InternalServerError,
    #[error("Unimplemented method")]
    UnimplementedMethod,
    #[error("Too many storage keys requested")]
    ProofLimitExceeded,
}

impl From<&StarknetRpcApiError> for i32 {
    fn from(err: &StarknetRpcApiError) -> Self {
        match err {
            StarknetRpcApiError::FailedToReceiveTxn { .. } => 1,
            StarknetRpcApiError::ContractNotFound => 20,
            StarknetRpcApiError::BlockNotFound => 24,
            StarknetRpcApiError::InvalidTxnHash => 25,
            StarknetRpcApiError::InvalidBlockHash => 26,
            StarknetRpcApiError::InvalidTxnIndex => 27,
            StarknetRpcApiError::ClassHashNotFound => 28,
            StarknetRpcApiError::TxnHashNotFound => 29,
            StarknetRpcApiError::PageSizeTooBig => 31,
            StarknetRpcApiError::NoBlocks => 32,
            StarknetRpcApiError::InvalidContinuationToken => 33,
            StarknetRpcApiError::TooManyKeysInFilter => 34,
            StarknetRpcApiError::FailedToFetchPendingTransactions => 38,
            StarknetRpcApiError::ContractError => 40,
            StarknetRpcApiError::TxnExecutionError { .. } => 41,
            StarknetRpcApiError::InvalidContractClass => 50,
            StarknetRpcApiError::ClassAlreadyDeclared => 51,
            StarknetRpcApiError::InvalidTxnNonce => 52,
            StarknetRpcApiError::InsufficientMaxFee => 53,
            StarknetRpcApiError::InsufficientAccountBalance => 54,
            StarknetRpcApiError::ValidationFailure { .. } => 55,
            StarknetRpcApiError::CompilationFailed => 56,
            StarknetRpcApiError::ContractClassSizeTooLarge => 57,
            StarknetRpcApiError::NonAccount => 58,
            StarknetRpcApiError::DuplicateTxn => 59,
            StarknetRpcApiError::CompiledClassHashMismatch => 60,
            StarknetRpcApiError::UnsupportedTxnVersion => 61,
            StarknetRpcApiError::UnsupportedContractClassVersion => 62,
            StarknetRpcApiError::ErrUnexpectedError { .. } => 63,
            StarknetRpcApiError::InternalServerError => 500,
            StarknetRpcApiError::UnimplementedMethod => 501,
            StarknetRpcApiError::ProofLimitExceeded => 10000,
        }
    }
}

impl StarknetRpcApiError {
    pub fn data(&self) -> Option<serde_json::Value> {
        match self {
            StarknetRpcApiError::ErrUnexpectedError { data } => Some(json!(data)),
            StarknetRpcApiError::ValidationFailure { error } => Some(json!(error)),
            StarknetRpcApiError::FailedToReceiveTxn { err } => err.as_ref().map(|err| json!(err)),
            StarknetRpcApiError::TxnExecutionError { tx_index, error } => Some(json!({
                "transaction_index": tx_index,
                "execution_error": error,
            })),
            _ => None,
        }
    }
}

impl From<mc_exec::Error> for StarknetRpcApiError {
    fn from(err: mc_exec::Error) -> Self {
        Self::TxnExecutionError { tx_index: 0, error: format!("{:#}", err) }
    }
}

impl From<StarknetTransactionExecutionError> for StarknetRpcApiError {
    fn from(err: StarknetTransactionExecutionError) -> Self {
        match err {
            StarknetTransactionExecutionError::ContractNotFound => StarknetRpcApiError::ContractNotFound,
            StarknetTransactionExecutionError::ClassAlreadyDeclared => StarknetRpcApiError::ClassAlreadyDeclared,
            StarknetTransactionExecutionError::ClassHashNotFound => StarknetRpcApiError::ClassHashNotFound,
            StarknetTransactionExecutionError::InvalidContractClass => StarknetRpcApiError::InvalidContractClass,
            StarknetTransactionExecutionError::ContractError => StarknetRpcApiError::ContractError,
        }
    }
}

impl From<StarknetRpcApiError> for jsonrpsee::types::ErrorObjectOwned {
    fn from(err: StarknetRpcApiError) -> Self {
        jsonrpsee::types::ErrorObjectOwned::owned((&err).into(), err.to_string(), err.data())
    }
}

impl From<StarknetError> for StarknetRpcApiError {
    fn from(err: StarknetError) -> Self {
<<<<<<< HEAD
        match err {
            StarknetError::FailedToReceiveTransaction => StarknetRpcApiError::FailedToReceiveTxn { err: None },
            StarknetError::ContractNotFound => StarknetRpcApiError::ContractNotFound,
            StarknetError::BlockNotFound => StarknetRpcApiError::BlockNotFound,
            StarknetError::InvalidTransactionIndex => StarknetRpcApiError::InvalidTxnIndex,
            StarknetError::ClassHashNotFound => StarknetRpcApiError::ClassHashNotFound,
            StarknetError::TransactionHashNotFound => StarknetRpcApiError::TxnHashNotFound,
            StarknetError::PageSizeTooBig => StarknetRpcApiError::PageSizeTooBig,
            StarknetError::NoBlocks => StarknetRpcApiError::NoBlocks,
            StarknetError::InvalidContinuationToken => StarknetRpcApiError::InvalidContinuationToken,
            StarknetError::TooManyKeysInFilter => StarknetRpcApiError::TooManyKeysInFilter,
            StarknetError::ContractError(_) => StarknetRpcApiError::ContractError,
            StarknetError::ClassAlreadyDeclared => StarknetRpcApiError::ClassAlreadyDeclared,
            StarknetError::InvalidTransactionNonce => StarknetRpcApiError::InvalidTxnNonce,
            StarknetError::InsufficientMaxFee => StarknetRpcApiError::InsufficientMaxFee,
            StarknetError::InsufficientAccountBalance => StarknetRpcApiError::InsufficientAccountBalance,
            StarknetError::ValidationFailure(error) => StarknetRpcApiError::ValidationFailure { error: error.into() },
            StarknetError::CompilationFailed => StarknetRpcApiError::CompilationFailed,
            StarknetError::ContractClassSizeIsTooLarge => StarknetRpcApiError::ContractClassSizeTooLarge,
            StarknetError::NonAccount => StarknetRpcApiError::NonAccount,
            StarknetError::DuplicateTx => StarknetRpcApiError::DuplicateTxn,
            StarknetError::CompiledClassHashMismatch => StarknetRpcApiError::CompiledClassHashMismatch,
            StarknetError::UnsupportedTxVersion => StarknetRpcApiError::UnsupportedTxnVersion,
            StarknetError::UnsupportedContractClassVersion => StarknetRpcApiError::UnsupportedContractClassVersion,
            StarknetError::UnexpectedError(data) => StarknetRpcApiError::ErrUnexpectedError { data },
            StarknetError::NoTraceAvailable(_) => StarknetRpcApiError::InternalServerError,
            StarknetError::TransactionExecutionError(error) => StarknetRpcApiError::TxnExecutionError {
                tx_index: error.transaction_index as usize,
                error: error.execution_error.to_string(),
            },
=======
        match err.code {
            StarknetErrorCode::BlockNotFound => StarknetRpcApiError::BlockNotFound,
            StarknetErrorCode::TransactionFailed | StarknetErrorCode::ValidateFailure => {
                StarknetRpcApiError::ValidationFailure { error: err.message }
            }
            StarknetErrorCode::UninitializedContract => StarknetRpcApiError::ContractNotFound,
            StarknetErrorCode::UndeclaredClass => StarknetRpcApiError::ClassHashNotFound,
            StarknetErrorCode::InvalidTransactionNonce => StarknetRpcApiError::InvalidTxnNonce,
            StarknetErrorCode::ClassAlreadyDeclared => StarknetRpcApiError::ClassAlreadyDeclared,
            StarknetErrorCode::CompilationFailed => StarknetRpcApiError::CompilationFailed,
            StarknetErrorCode::InvalidCompiledClassHash => StarknetRpcApiError::CompiledClassHashMismatch,
            StarknetErrorCode::DuplicatedTransaction => StarknetRpcApiError::DuplicateTxn,
            StarknetErrorCode::ContractBytecodeSizeTooLarge => StarknetRpcApiError::ContractClassSizeTooLarge,
            StarknetErrorCode::InvalidContractClassVersion => StarknetRpcApiError::UnsupportedContractClassVersion,
            StarknetErrorCode::InvalidContractClass => StarknetRpcApiError::InvalidContractClass,
            StarknetErrorCode::InvalidContractDefinition => StarknetRpcApiError::InvalidContractClass,
            StarknetErrorCode::OutOfRangeBlockHash => StarknetRpcApiError::InvalidBlockHash,
            StarknetErrorCode::OutOfRangeTransactionHash => StarknetRpcApiError::InvalidTxnHash,
            StarknetErrorCode::InvalidTransactionVersion => StarknetRpcApiError::UnsupportedTxnVersion,
            _ => StarknetRpcApiError::ErrUnexpectedError { data: err.message },
>>>>>>> e8b71ff9
        }
    }
}

impl From<MadaraStorageError> for StarknetRpcApiError {
    fn from(_: MadaraStorageError) -> Self {
        StarknetRpcApiError::ErrUnexpectedError { data: "DB error".to_string() }
    }
}

impl From<StarknetApiError> for StarknetRpcApiError {
    fn from(err: StarknetApiError) -> Self {
        StarknetRpcApiError::ErrUnexpectedError { data: err.to_string() }
    }
}

#[cfg_attr(test, derive(PartialEq, Eq))]
#[derive(Debug)]
pub enum StarknetWsApiError {
    TooManyBlocksBack,
    NoBlocks,
    BlockNotFound,
    Pending,
    Internal,
}

impl StarknetWsApiError {
    #[inline]
    fn code(&self) -> i32 {
        match self {
            Self::TooManyBlocksBack => 68,
            Self::NoBlocks => 32,
            Self::BlockNotFound => 24,
            Self::Pending => 69,
            Self::Internal => jsonrpsee::types::error::INTERNAL_ERROR_CODE,
        }
    }
    #[inline]
    fn message(&self) -> &str {
        match self {
            Self::TooManyBlocksBack => "Cannot go back more than 1024 blocks",
            Self::NoBlocks => "There are no blocks",
            Self::BlockNotFound => "Block not found",
            // See https://github.com/starkware-libs/starknet-specs/pull/237
            Self::Pending => "The pending block is not supported on this method call",
            Self::Internal => jsonrpsee::types::error::INTERNAL_ERROR_MSG,
        }
    }

    #[inline]
    pub fn internal_server_error<C: std::fmt::Display>(context: C) -> Self {
        display_internal_server_error(context);
        StarknetWsApiError::Internal
    }
}

impl Display for StarknetWsApiError {
    fn fmt(&self, f: &mut std::fmt::Formatter<'_>) -> std::fmt::Result {
        write!(f, "\"code\": {}, \"message\": {}", self.code(), self.message())
    }
}

pub trait ErrorExtWs<T> {
    fn or_internal_server_error<C: std::fmt::Display>(self, context: C) -> Result<T, StarknetWsApiError>;

    fn or_else_internal_server_error<C: std::fmt::Display, F: FnOnce() -> C>(
        self,
        context_fn: F,
    ) -> Result<T, StarknetWsApiError>;
}

impl<T, E: std::fmt::Display> ErrorExtWs<T> for Result<T, E> {
    #[inline]
    fn or_internal_server_error<C: std::fmt::Display>(self, context: C) -> Result<T, StarknetWsApiError> {
        match self {
            Ok(res) => Ok(res),
            Err(err) => {
                display_internal_server_error(format!("{}: {:#}", context, err));
                Err(StarknetWsApiError::Internal)
            }
        }
    }

    #[inline]
    fn or_else_internal_server_error<C: std::fmt::Display, F: FnOnce() -> C>(
        self,
        context_fn: F,
    ) -> Result<T, StarknetWsApiError> {
        match self {
            Ok(res) => Ok(res),
            Err(err) => {
                display_internal_server_error(format!("{}: {:#}", context_fn(), err));
                Err(StarknetWsApiError::Internal)
            }
        }
    }
}

pub trait OptionExtWs<T> {
    #[allow(dead_code)]
    fn ok_or_internal_server_error<C: std::fmt::Display>(self, context: C) -> Result<T, StarknetWsApiError>;
    fn ok_or_else_internal_server_error<C: std::fmt::Display, F: FnOnce() -> C>(
        self,
        context_fn: F,
    ) -> Result<T, StarknetWsApiError>;
}

impl<T> OptionExtWs<T> for Option<T> {
    fn ok_or_internal_server_error<C: std::fmt::Display>(self, context: C) -> Result<T, StarknetWsApiError> {
        match self {
            Some(res) => Ok(res),
            None => {
                display_internal_server_error(context);
                Err(StarknetWsApiError::Internal)
            }
        }
    }

    fn ok_or_else_internal_server_error<C: std::fmt::Display, F: FnOnce() -> C>(
        self,
        context_fn: F,
    ) -> Result<T, StarknetWsApiError> {
        match self {
            Some(res) => Ok(res),
            None => {
                display_internal_server_error(context_fn());
                Err(StarknetWsApiError::Internal)
            }
        }
    }
}<|MERGE_RESOLUTION|>--- conflicted
+++ resolved
@@ -2,12 +2,8 @@
 use mp_gateway::error::{StarknetError, StarknetErrorCode};
 use serde_json::json;
 use starknet_api::StarknetApiError;
-<<<<<<< HEAD
-use starknet_core::types::StarknetError;
 use std::borrow::Cow;
 use std::fmt::Display;
-=======
->>>>>>> e8b71ff9
 
 use crate::utils::display_internal_server_error;
 
@@ -172,43 +168,12 @@
 
 impl From<StarknetError> for StarknetRpcApiError {
     fn from(err: StarknetError) -> Self {
-<<<<<<< HEAD
-        match err {
-            StarknetError::FailedToReceiveTransaction => StarknetRpcApiError::FailedToReceiveTxn { err: None },
-            StarknetError::ContractNotFound => StarknetRpcApiError::ContractNotFound,
-            StarknetError::BlockNotFound => StarknetRpcApiError::BlockNotFound,
-            StarknetError::InvalidTransactionIndex => StarknetRpcApiError::InvalidTxnIndex,
-            StarknetError::ClassHashNotFound => StarknetRpcApiError::ClassHashNotFound,
-            StarknetError::TransactionHashNotFound => StarknetRpcApiError::TxnHashNotFound,
-            StarknetError::PageSizeTooBig => StarknetRpcApiError::PageSizeTooBig,
-            StarknetError::NoBlocks => StarknetRpcApiError::NoBlocks,
-            StarknetError::InvalidContinuationToken => StarknetRpcApiError::InvalidContinuationToken,
-            StarknetError::TooManyKeysInFilter => StarknetRpcApiError::TooManyKeysInFilter,
-            StarknetError::ContractError(_) => StarknetRpcApiError::ContractError,
-            StarknetError::ClassAlreadyDeclared => StarknetRpcApiError::ClassAlreadyDeclared,
-            StarknetError::InvalidTransactionNonce => StarknetRpcApiError::InvalidTxnNonce,
-            StarknetError::InsufficientMaxFee => StarknetRpcApiError::InsufficientMaxFee,
-            StarknetError::InsufficientAccountBalance => StarknetRpcApiError::InsufficientAccountBalance,
-            StarknetError::ValidationFailure(error) => StarknetRpcApiError::ValidationFailure { error: error.into() },
-            StarknetError::CompilationFailed => StarknetRpcApiError::CompilationFailed,
-            StarknetError::ContractClassSizeIsTooLarge => StarknetRpcApiError::ContractClassSizeTooLarge,
-            StarknetError::NonAccount => StarknetRpcApiError::NonAccount,
-            StarknetError::DuplicateTx => StarknetRpcApiError::DuplicateTxn,
-            StarknetError::CompiledClassHashMismatch => StarknetRpcApiError::CompiledClassHashMismatch,
-            StarknetError::UnsupportedTxVersion => StarknetRpcApiError::UnsupportedTxnVersion,
-            StarknetError::UnsupportedContractClassVersion => StarknetRpcApiError::UnsupportedContractClassVersion,
-            StarknetError::UnexpectedError(data) => StarknetRpcApiError::ErrUnexpectedError { data },
-            StarknetError::NoTraceAvailable(_) => StarknetRpcApiError::InternalServerError,
-            StarknetError::TransactionExecutionError(error) => StarknetRpcApiError::TxnExecutionError {
-                tx_index: error.transaction_index as usize,
-                error: error.execution_error.to_string(),
-            },
-=======
         match err.code {
             StarknetErrorCode::BlockNotFound => StarknetRpcApiError::BlockNotFound,
-            StarknetErrorCode::TransactionFailed | StarknetErrorCode::ValidateFailure => {
-                StarknetRpcApiError::ValidationFailure { error: err.message }
-            }
+            StarknetErrorCode::TransactionFailed => {
+                StarknetRpcApiError::FailedToReceiveTxn { err: Some(err.message.into()) }
+            }
+            StarknetErrorCode::ValidateFailure => StarknetRpcApiError::ValidationFailure { error: err.message.into() },
             StarknetErrorCode::UninitializedContract => StarknetRpcApiError::ContractNotFound,
             StarknetErrorCode::UndeclaredClass => StarknetRpcApiError::ClassHashNotFound,
             StarknetErrorCode::InvalidTransactionNonce => StarknetRpcApiError::InvalidTxnNonce,
@@ -224,7 +189,6 @@
             StarknetErrorCode::OutOfRangeTransactionHash => StarknetRpcApiError::InvalidTxnHash,
             StarknetErrorCode::InvalidTransactionVersion => StarknetRpcApiError::UnsupportedTxnVersion,
             _ => StarknetRpcApiError::ErrUnexpectedError { data: err.message },
->>>>>>> e8b71ff9
         }
     }
 }

//! Starknet RPC server API implementation
//!
//! It uses the madara client and backend in order to answer queries.

mod constants;
mod errors;
pub mod providers;
#[cfg(test)]
pub mod test_utils;
mod types;
pub mod utils;
pub mod versions;

use jsonrpsee::RpcModule;
use starknet_types_core::felt::Felt;
use std::sync::Arc;

use mc_db::db_block_id::DbBlockIdResolvable;
use mc_db::MadaraBackend;
use mp_block::{MadaraMaybePendingBlock, MadaraMaybePendingBlockInfo};
use mp_chain_config::{ChainConfig, RpcVersion};
use mp_convert::ToFelt;

pub use errors::{StarknetRpcApiError, StarknetRpcResult};
use providers::AddTransactionProvider;
use utils::ResultExt;

/// A Starknet RPC server for Madara
#[derive(Clone)]
pub struct Starknet {
    backend: Arc<MadaraBackend>,
    pub(crate) add_transaction_provider: Arc<dyn AddTransactionProvider>,
}

impl Starknet {
    pub fn new(backend: Arc<MadaraBackend>, add_transaction_provider: Arc<dyn AddTransactionProvider>) -> Self {
        Self { backend, add_transaction_provider }
    }

    pub fn clone_backend(&self) -> Arc<MadaraBackend> {
        Arc::clone(&self.backend)
    }

    pub fn clone_chain_config(&self) -> Arc<ChainConfig> {
        Arc::clone(self.backend.chain_config())
    }

    pub fn get_block_info(
        &self,
        block_id: &impl DbBlockIdResolvable,
    ) -> StarknetRpcResult<MadaraMaybePendingBlockInfo> {
        self.backend
            .get_block_info(block_id)
            .or_internal_server_error("Error getting block from storage")?
            .ok_or(StarknetRpcApiError::BlockNotFound)
    }

    pub fn get_block_n(&self, block_id: &impl DbBlockIdResolvable) -> StarknetRpcResult<u64> {
        self.backend
            .get_block_n(block_id)
            .or_internal_server_error("Error getting block from storage")?
            .ok_or(StarknetRpcApiError::BlockNotFound)
    }

    pub fn get_block(&self, block_id: &impl DbBlockIdResolvable) -> StarknetRpcResult<MadaraMaybePendingBlock> {
        self.backend
            .get_block(block_id)
            .or_internal_server_error("Error getting block from storage")?
            .ok_or(StarknetRpcApiError::BlockNotFound)
    }

    pub fn chain_id(&self) -> Felt {
        self.backend.chain_config().chain_id.clone().to_felt()
    }

    pub fn current_block_number(&self) -> StarknetRpcResult<u64> {
        self.get_block_n(&mp_block::BlockId::Tag(mp_block::BlockTag::Latest))
    }

    pub fn current_spec_version(&self) -> RpcVersion {
        RpcVersion::RPC_VERSION_LATEST
    }

    pub fn get_l1_last_confirmed_block(&self) -> StarknetRpcResult<u64> {
        Ok(self
            .backend
            .get_l1_last_confirmed_block()
            .or_internal_server_error("Error getting L1 last confirmed block")?
            .unwrap_or_default())
    }
}

/// Returns the RpcModule merged with all the supported RPC versions.
pub fn rpc_api_user(
    starknet: &Starknet,
    read: bool,
    write: bool,
    trace: bool,
    ws: bool,
) -> anyhow::Result<RpcModule<()>> {
    let mut rpc_api = RpcModule::new(());

    if read {
<<<<<<< HEAD
        rpc_api.merge(versions::user::v0_7_1::StarknetReadRpcApiV0_7_1Server::into_rpc(starknet.clone()))?;
=======
        rpc_api.merge(versions::v0_7_1::StarknetReadRpcApiV0_7_1Server::into_rpc(starknet.clone()))?;
        rpc_api.merge(versions::v0_8_0::StarknetReadRpcApiV0_8_0Server::into_rpc(starknet.clone()))?;
>>>>>>> 9cb9c25a
    }
    if write {
        rpc_api.merge(versions::user::v0_7_1::StarknetWriteRpcApiV0_7_1Server::into_rpc(starknet.clone()))?;
    }
    if trace {
        rpc_api.merge(versions::user::v0_7_1::StarknetTraceRpcApiV0_7_1Server::into_rpc(starknet.clone()))?;
    }
    if ws {
        rpc_api.merge(versions::user::v0_8_0::StarknetWsRpcApiV0_8_0Server::into_rpc(starknet.clone()))?;
    }

    Ok(rpc_api)
}

pub fn rpc_api_admin(starknet: &Starknet) -> anyhow::Result<RpcModule<()>> {
    let mut rpc_api = RpcModule::new(());

    rpc_api.merge(versions::admin::v0_1_0::MadaraWriteRpcApiV0_1_0Server::into_rpc(starknet.clone()))?;

    Ok(rpc_api)
}<|MERGE_RESOLUTION|>--- conflicted
+++ resolved
@@ -101,12 +101,8 @@
     let mut rpc_api = RpcModule::new(());
 
     if read {
-<<<<<<< HEAD
         rpc_api.merge(versions::user::v0_7_1::StarknetReadRpcApiV0_7_1Server::into_rpc(starknet.clone()))?;
-=======
-        rpc_api.merge(versions::v0_7_1::StarknetReadRpcApiV0_7_1Server::into_rpc(starknet.clone()))?;
-        rpc_api.merge(versions::v0_8_0::StarknetReadRpcApiV0_8_0Server::into_rpc(starknet.clone()))?;
->>>>>>> 9cb9c25a
+        rpc_api.merge(versions::user::v0_8_0::StarknetReadRpcApiV0_8_0Server::into_rpc(starknet.clone()))?;
     }
     if write {
         rpc_api.merge(versions::user::v0_7_1::StarknetWriteRpcApiV0_7_1Server::into_rpc(starknet.clone()))?;

use crate::l2::L2SyncConfig;
use crate::metrics::block_metrics::BlockMetrics;
use anyhow::Context;
use dc_db::{db_metrics::DbMetrics, DeoxysBackend};
use dc_telemetry::TelemetryHandle;
use dp_convert::ToFelt;
use fetch::fetchers::FetchConfig;
use starknet_providers::SequencerGatewayProvider;
use std::{sync::Arc, time::Duration};

pub mod fetch;
pub mod l2;
pub mod metrics;
pub mod utils;

<<<<<<< HEAD
use crate::metrics::block_metrics::BlockMetrics;
use anyhow::Context;
use dc_db::{db_metrics::DbMetrics, DeoxysBackend};
use dc_telemetry::TelemetryHandle;
use dp_convert::ToFelt;
use fetch::fetchers::FetchConfig;

use starknet_providers::SequencerGatewayProvider;
use std::{sync::Arc, time::Duration};

=======
>>>>>>> 77f957c8
#[allow(clippy::too_many_arguments)]
pub async fn sync(
    backend: &Arc<DeoxysBackend>,
    fetch_config: FetchConfig,
    starting_block: Option<u64>,
    backup_every_n_blocks: Option<u64>,
    block_metrics: BlockMetrics,
    db_metrics: DbMetrics,
    telemetry: TelemetryHandle,
    pending_block_poll_interval: Duration,
) -> anyhow::Result<()> {
    let starting_block = if let Some(starting_block) = starting_block {
        starting_block
    } else {
        backend
                .get_block_n(&dp_block::BlockId::Tag(dp_block::BlockTag::Latest))
                .context("getting sync tip")?
                .map(|block_id| block_id + 1) // next block after the tip
                .unwrap_or_default() as _ // or genesis
    };

    log::info!("⛓️  Starting L2 sync from block {}", starting_block);

    let provider = SequencerGatewayProvider::new(
        fetch_config.gateway.clone(),
        fetch_config.feeder_gateway.clone(),
        fetch_config.chain_id.to_felt(),
    );
    let provider = match &fetch_config.api_key {
        Some(api_key) => provider.with_header("X-Throttling-Bypass".to_string(), api_key.clone()),
        None => provider,
    };

    l2::sync(
        backend,
        provider,
        L2SyncConfig {
            first_block: starting_block,
            n_blocks_to_sync: fetch_config.n_blocks_to_sync,
            verify: fetch_config.verify,
            sync_polling_interval: fetch_config.sync_polling_interval,
            backup_every_n_blocks,
            pending_block_poll_interval,
        },
        block_metrics,
        db_metrics,
        starting_block,
<<<<<<< HEAD
        backend.chain_config().chain_id.clone(),
=======
        fetch_config.chain_id.clone(),
>>>>>>> 77f957c8
        telemetry,
    )
    .await?;

    Ok(())
}<|MERGE_RESOLUTION|>--- conflicted
+++ resolved
@@ -13,7 +13,6 @@
 pub mod metrics;
 pub mod utils;
 
-<<<<<<< HEAD
 use crate::metrics::block_metrics::BlockMetrics;
 use anyhow::Context;
 use dc_db::{db_metrics::DbMetrics, DeoxysBackend};
@@ -24,8 +23,6 @@
 use starknet_providers::SequencerGatewayProvider;
 use std::{sync::Arc, time::Duration};
 
-=======
->>>>>>> 77f957c8
 #[allow(clippy::too_many_arguments)]
 pub async fn sync(
     backend: &Arc<DeoxysBackend>,
@@ -73,11 +70,7 @@
         block_metrics,
         db_metrics,
         starting_block,
-<<<<<<< HEAD
         backend.chain_config().chain_id.clone(),
-=======
-        fetch_config.chain_id.clone(),
->>>>>>> 77f957c8
         telemetry,
     )
     .await?;

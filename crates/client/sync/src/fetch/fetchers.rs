--- conflicted
+++ resolved
@@ -98,13 +98,8 @@
                 Ok(block) => Ok(Some(block)),
                 // Ignore (this is the case where we returned a closed block when we asked for a pending one)
                 // When the FGW does not have a pending block, it can return the latest block instead
-<<<<<<< HEAD
-                Err(SequencerError::DeserializeBody { body: _, serde_error }) => {
+                Err(SequencerError::DeserializeBody { serde_error }) => {
                     tracing::debug!("Serde error when fetching the pending block: {serde_error:#}");
-=======
-                Err(SequencerError::DeserializeBody { serde_error }) => {
-                    log::debug!("Serde error when fetching the pending block: {serde_error:#}");
->>>>>>> 3ffd494a
                     Ok(None)
                 }
                 Err(err) => Err(err),

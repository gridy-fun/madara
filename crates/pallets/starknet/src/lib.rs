//! A Substrate pallet implementation for Starknet, a decentralized, permissionless, and scalable
//! zk-rollup for general-purpose smart contracts.
//! See the [Starknet documentation](https://docs.starknet.io/) for more information.
//! The code consists of the following sections:
//! 1. Config: The trait Config is defined, which is used to configure the pallet by specifying the
//! parameters and types on which it depends. The trait also includes associated types for
//! RuntimeEvent, StateRoot, SystemHash, and TimestampProvider.
//!
//! 2. Hooks: The Hooks trait is implemented for the pallet, which includes methods to be executed
//! during the block lifecycle: on_finalize, on_initialize, on_runtime_upgrade, and offchain_worker.
//!
//! 3. Storage: Several storage items are defined, including Pending, CurrentBlock, BlockHash,
//! ContractClassHashes, ContractClasses, Nonces, StorageView, LastKnownEthBlock, and
//! FeeTokenAddress. These storage items are used to store and manage data related to the Starknet
//! pallet.
//!
//! 4. Genesis Configuration: The GenesisConfig struct is defined, which is used to set up the
//! initial state of the pallet during genesis. The struct includes fields for contracts,
//! contract_classes, storage, fee_token_address, and _phantom. A GenesisBuild implementation is
//! provided to build the initial state during genesis.
//!
//! 5. Events: A set of events are defined in the Event enum, including KeepStarknetStrange,
//! StarknetEvent, and FeeTokenAddressChanged. These events are emitted during the execution of
//! various pallet functions.
//!
//! 6.Errors: A set of custom errors are defined in the Error enum, which is used to represent
//! various error conditions during the execution of the pallet.
//!
//! 7. Dispatchable Functions: The Pallet struct implements several dispatchable functions (ping,
//! invoke, ...), which allow users to interact with the pallet and invoke state changes. These
//! functions are annotated with weight and return a DispatchResult.
// Ensure we're `no_std` when compiling for Wasm.
#![cfg_attr(not(feature = "std"), no_std)]
#![allow(clippy::large_enum_variant)]

/// Starknet pallet.
/// Definition of the pallet's runtime storage items, events, errors, and dispatchable
/// functions.
/// Learn more about FRAME and the core library of Substrate FRAME pallets:
/// <https://docs.substrate.io/reference/frame-pallets/>
pub use pallet::*;
/// An adapter for the blockifier state related traits
pub mod blockifier_state_adapter;
#[cfg(feature = "std")]
pub mod genesis_loader;
<<<<<<< HEAD
/// The Starknet pallet's runtime API
pub mod runtime_api;
=======
/// The implementation of the message type.
pub mod message;
>>>>>>> d4862bdd
/// Transaction validation logic.
pub mod transaction_validation;
/// The Starknet pallet's runtime custom types.
pub mod types;

use blockifier::execution::entry_point::{CallEntryPoint, CallType, EntryPointExecutionContext};
use blockifier::transaction::objects::{TransactionExecutionInfo, TransactionExecutionResult};
use blockifier::state::cached_state::ContractStorageKey;
use starknet_api::state::StorageKey;
use starknet_api::transaction::{Calldata, Event as StarknetEvent, Fee};

#[cfg(test)]
mod tests;

#[macro_use]
pub extern crate alloc;
use alloc::str::from_utf8_unchecked;
use alloc::string::String;
use alloc::vec;
use alloc::vec::Vec;

use blockifier::block_context::BlockContext;
use blockifier::execution::contract_class::ContractClass;
use blockifier::execution::entry_point::{CallInfo, ExecutionResources};
use blockifier_state_adapter::BlockifierStateAdapter;
use frame_support::pallet_prelude::*;
use frame_support::traits::Time;
use frame_system::pallet_prelude::*;
use mp_block::{Block as StarknetBlock, BlockStatus, Header as StarknetHeader, state_update::StateUpdateWrapper};
use mp_digest_log::MADARA_ENGINE_ID;
use mp_fee::INITIAL_GAS;
use mp_felt::Felt252Wrapper;
use mp_hashers::HasherT;
use mp_sequencer_address::{InherentError, InherentType, DEFAULT_SEQUENCER_ADDRESS, INHERENT_IDENTIFIER};
use mp_storage::{StarknetStorageSchemaVersion, PALLET_STARKNET_SCHEMA};
use mp_transactions::execution::{Execute, Validate};
use mp_transactions::{
    DeclareTransaction, DeployAccountTransaction, HandleL1MessageTransaction, InvokeTransaction, Transaction,
    UserAndL1HandlerTransaction, UserTransaction,
};
use sp_runtime::traits::UniqueSaturatedInto;
use sp_runtime::DigestItem;
use sp_std::result;
use starknet_api::api_core::{ChainId, ClassHash, CompiledClassHash, ContractAddress, EntryPointSelector, Nonce};
use starknet_api::block::{BlockNumber, BlockTimestamp};
use starknet_api::deprecated_contract_class::EntryPointType;
use starknet_api::hash::StarkFelt;
use starknet_api::transaction::TransactionHash;
use starknet_crypto::FieldElement;

use crate::alloc::string::ToString;
use crate::types::StorageSlot;

pub(crate) const LOG_TARGET: &str = "runtime::starknet";

pub const ETHEREUM_EXECUTION_RPC: &[u8] = b"starknet::ETHEREUM_EXECUTION_RPC";
pub const ETHEREUM_CONSENSUS_RPC: &[u8] = b"starknet::ETHEREUM_CONSENSUS_RPC";
pub(crate) const NONCE_DECODE_FAILURE: u8 = 1;

// syntactic sugar for logging.
#[macro_export]
macro_rules! log {
	($level:tt, $pattern:expr $(, $values:expr)* $(,)?) => {
		log::$level!(
			target: $crate::LOG_TARGET,
			concat!("[{:?}] 🐺 ", $pattern), <frame_system::Pallet<T>>::block_number() $(, $values)*
		)
	};
}

#[frame_support::pallet]
pub mod pallet {

    use super::*;

    #[pallet::pallet]
    pub struct Pallet<T>(_);

    /// Configure the pallet by specifying the parameters and types on which it depends.
    /// We're coupling the starknet pallet to the tx payment pallet to be able to override the fee
    /// mechanism and comply with starknet which uses an ER20 as fee token
    #[pallet::config]
    pub trait Config: frame_system::Config {
        /// Because this pallet emits events, it depends on the runtime's definition of an event.
        type RuntimeEvent: From<Event<Self>> + IsType<<Self as frame_system::Config>::RuntimeEvent>;
        /// The hashing function to use.
        type SystemHash: HasherT;
        /// The time idk what.
        type TimestampProvider: Time;
        /// A configuration for base priority of unsigned transactions.
        ///
        /// This is exposed so that it can be tuned for particular runtime, when
        /// multiple pallets send unsigned transactions.
        #[pallet::constant]
        type UnsignedPriority: Get<TransactionPriority>;
        /// A configuration for longevity of transactions.
        ///
        /// This is exposed so that it can be tuned for particular runtime to
        /// set how long transactions are kept in the mempool.
        #[pallet::constant]
        type TransactionLongevity: Get<TransactionLongevity>;
        /// A bool to disable transaction fees and make all transactions free
        #[pallet::constant]
        type DisableTransactionFee: Get<bool>;
        /// A bool to disable Nonce validation
        type DisableNonceValidation: Get<bool>;
        #[pallet::constant]
        type InvokeTxMaxNSteps: Get<u32>;
        #[pallet::constant]
        type ValidateMaxNSteps: Get<u32>;
        #[pallet::constant]
        type ProtocolVersion: Get<u8>;
        #[pallet::constant]
        type ChainId: Get<Felt252Wrapper>;
        #[pallet::constant]
        type MaxRecursionDepth: Get<u32>;
    }

    /// The Starknet pallet hooks.
    /// HOOKS
    /// # TODO
    /// * Implement the hooks.
    #[pallet::hooks]
    impl<T: Config> Hooks<BlockNumberFor<T>> for Pallet<T> {
        /// The block is being finalized.
        fn on_finalize(_n: BlockNumberFor<T>) {
            assert!(SeqAddrUpdate::<T>::take(), "Sequencer address must be set for the block");
            // Create a new Starknet block and store it.
            <Pallet<T>>::store_block(UniqueSaturatedInto::<u64>::unique_saturated_into(
                frame_system::Pallet::<T>::block_number(),
            ));
        }

        /// The block is being initialized. Implement to have something happen.
        fn on_initialize(_: BlockNumberFor<T>) -> Weight {
            let digest = frame_system::Pallet::<T>::digest();
            let logs = digest.logs();
        
            if !logs.is_empty() {
                for log_entry in logs {
                    if let DigestItem::PreRuntime(engine_id, encoded_data) = log_entry {
                        if *engine_id == mp_digest_log::STATE_ENGINE_ID {
                            match StateUpdateWrapper::decode(&mut encoded_data.as_slice()) {
                                Ok(state_update) => {
        
                                    for (address, storage_diffs) in state_update.state_diff.storage_diffs {
                                        for storage_diff in storage_diffs {
                                            let contract_storage_key: ContractStorageKey = (ContractAddress(address.try_into().unwrap()), StorageKey(storage_diff.key.try_into().unwrap()));
                                            let value = StarkFelt(storage_diff.value.try_into().unwrap());
                                            <StorageView<T>>::insert(contract_storage_key, value)
                                        }
                                    }
        
                                    for deployed_contract in state_update.state_diff.deployed_contracts {
                                        let contract_address = ContractAddress(deployed_contract.address.try_into().unwrap());
                                        let class_hash = ClassHash(deployed_contract.class_hash.try_into().unwrap());
                                        <ContractClassHashes<T>>::insert(contract_address, class_hash);
                                    }

                                    //TODO: old declared contracts
        
                                    for declared_class in state_update.state_diff.declared_classes {
                                        let class_hash = ClassHash(declared_class.class_hash.try_into().unwrap());
                                        let compiled_class_hash = CompiledClassHash(declared_class.compiled_class_hash.try_into().unwrap());
                                        <CompiledClassHashes<T>>::insert(class_hash, compiled_class_hash);
                                    }
        
                                    for (address, nonce) in state_update.state_diff.nonces {
                                        let contract_address = ContractAddress(address.try_into().unwrap());
                                        let nonce = Nonce(nonce.try_into().unwrap());
                                        <Nonces<T>>::insert(contract_address, nonce);
                                    }
        
                                    for replaced_class in state_update.state_diff.replaced_classes {
                                        let contract_address = ContractAddress(replaced_class.address.try_into().unwrap());
                                        let class_hash = ClassHash(replaced_class.class_hash.try_into().unwrap());
                                        <ContractClassHashes<T>>::insert(contract_address, class_hash);
                                    }
                                },
                                Err(e) => log!(info, "Decoding error: {:?}", e),
                            }
                        }
                    }
                }
            }
        
            Weight::zero()
        }        

        /// Perform a module upgrade.
        fn on_runtime_upgrade() -> Weight {
            Weight::zero()
        }

        /// Run offchain tasks.
        /// See: `<https://docs.substrate.io/reference/how-to-guides/offchain-workers/>`
        /// # Arguments
        /// * `n` - The block number.
        fn offchain_worker(n: BlockNumberFor<T>) {
            
        }
    }

    /// The Starknet pallet storage items.
    /// STORAGE
    /// Current building block's transactions.
    #[pallet::storage]
    #[pallet::unbounded]
    #[pallet::getter(fn pending)]
    pub(super) type Pending<T: Config> = StorageValue<_, Vec<Transaction>, ValueQuery>;

    // Keep the hashes of the transactions stored in Pending
    // One should not be updated without the other !!!
    #[pallet::storage]
    #[pallet::unbounded]
    #[pallet::getter(fn pending_hashes)]
    pub(super) type PendingHashes<T: Config> = StorageValue<_, Vec<TransactionHash>, ValueQuery>;

    #[pallet::storage]
    #[pallet::unbounded]
    #[pallet::getter(fn tx_events)]
    pub(super) type TxEvents<T: Config> = StorageMap<_, Identity, TransactionHash, Vec<StarknetEvent>, ValueQuery>;

    #[pallet::storage]
    #[pallet::unbounded]
    #[pallet::getter(fn tx_revert_error)]
    pub(super) type TxRevertError<T: Config> = StorageMap<_, Identity, TransactionHash, String, OptionQuery>;
    /// The Starknet pallet storage items.
    /// STORAGE
    /// Mapping of contract address to state root.
    #[pallet::storage]
    #[pallet::unbounded]
    #[pallet::getter(fn contract_state_root_by_address)]
    pub(super) type ContractsStateRoots<T: Config> =
        StorageMap<_, Identity, ContractAddress, Felt252Wrapper, OptionQuery>;

    /// Pending storage slot updates
    /// STORAGE
    /// Mapping storage key to storage value.
    #[pallet::storage]
    #[pallet::unbounded]
    #[pallet::getter(fn pending_storage_changes)]
    pub(super) type PendingStorageChanges<T: Config> =
        StorageMap<_, Identity, ContractAddress, Vec<StorageSlot>, ValueQuery>;

    /// Mapping for block number and hashes.
    /// Safe to use `Identity` as the key is already a hash.
    #[pallet::storage]
    #[pallet::unbounded]
    #[pallet::getter(fn block_hash)]
    pub(super) type BlockHash<T: Config> = StorageMap<_, Identity, u64, Felt252Wrapper, ValueQuery>;

    /// Mapping from Starknet contract address to the contract's class hash.
    /// Safe to use `Identity` as the key is already a hash.
    #[pallet::storage]
    #[pallet::unbounded]
    #[pallet::getter(fn contract_class_hash_by_address)]
    pub(super) type ContractClassHashes<T: Config> = StorageMap<_, Identity, ContractAddress, ClassHash, ValueQuery>;

    /// Mapping from Starknet class hash to contract class.
    /// Safe to use `Identity` as the key is already a hash.
    #[pallet::storage]
    #[pallet::unbounded]
    #[pallet::getter(fn contract_class_by_class_hash)]
    pub(super) type ContractClasses<T: Config> = StorageMap<_, Identity, ClassHash, ContractClass, OptionQuery>;

    /// Mapping from Starknet Sierra class hash to  Casm compiled contract class.
    /// Safe to use `Identity` as the key is already a hash.
    #[pallet::storage]
    #[pallet::unbounded]
    #[pallet::getter(fn compiled_class_hash_by_class_hash)]
    pub(super) type CompiledClassHashes<T: Config> = StorageMap<_, Identity, ClassHash, CompiledClassHash, OptionQuery>;

    /// Mapping from Starknet contract address to its nonce.
    /// Safe to use `Identity` as the key is already a hash.
    #[pallet::storage]
    #[pallet::unbounded]
    #[pallet::getter(fn nonce)]
    pub(super) type Nonces<T: Config> = StorageMap<_, Identity, ContractAddress, Nonce, ValueQuery>;

    /// Mapping from Starknet contract storage key to its value.
    /// Safe to use `Identity` as the key is already a hash.
    #[pallet::storage]
    #[pallet::unbounded]
    #[pallet::getter(fn storage)]
    pub(super) type StorageView<T: Config> = StorageMap<_, Identity, ContractStorageKey, StarkFelt, ValueQuery>;

    /// The last processed Ethereum block number for L1 messages consumption.
    /// This is used to avoid re-processing the same Ethereum block multiple times.
    /// This is used by the offchain worker.
    /// # TODO
    /// * Find a more relevant name for this.
    #[pallet::storage]
    #[pallet::unbounded]
    #[pallet::getter(fn last_known_eth_block)]
    pub(super) type LastKnownEthBlock<T: Config> = StorageValue<_, u64>;

    /// The address of the fee token ERC20 contract.
    #[pallet::storage]
    #[pallet::unbounded]
    #[pallet::getter(fn fee_token_address)]
    pub(super) type FeeTokenAddress<T: Config> = StorageValue<_, ContractAddress, ValueQuery>;

    /// Current sequencer address.
    #[pallet::storage]
    #[pallet::unbounded]
    #[pallet::getter(fn sequencer_address)]
    pub type SequencerAddress<T: Config> = StorageValue<_, ContractAddress, ValueQuery>;

    /// Ensure the sequencer address was updated for this block.
    #[pallet::storage]
    #[pallet::unbounded]
    #[pallet::getter(fn seq_addr_update)]
    pub type SeqAddrUpdate<T: Config> = StorageValue<_, bool, ValueQuery>;

    /// Starknet genesis configuration.
    #[pallet::genesis_config]
    pub struct GenesisConfig<T: Config> {
        /// The contracts to be deployed at genesis.
        /// This is a vector of tuples, where the first element is the contract address and the
        /// second element is the contract class hash.
        /// This can be used to start the chain with a set of pre-deployed contracts, for example in
        /// a test environment or in the case of a migration of an existing chain state.
        pub contracts: Vec<(ContractAddress, ClassHash)>,
        /// The contract classes to be deployed at genesis.
        /// This is a vector of tuples, where the first element is the contract class hash and the
        /// second element is the contract class definition.
        /// Same as `contracts`, this can be used to start the chain with a set of pre-deployed
        /// contracts classes.
        pub contract_classes: Vec<(ClassHash, ContractClass)>,
        pub storage: Vec<(ContractStorageKey, StarkFelt)>,
        /// The address of the fee token.
        /// Must be set to the address of the fee token ERC20 contract.
        pub fee_token_address: ContractAddress,
        pub _phantom: PhantomData<T>,
        pub seq_addr_updated: bool,
    }

    /// `Default` impl required by `pallet::GenesisBuild`.
    impl<T: Config> Default for GenesisConfig<T> {
        fn default() -> Self {
            Self {
                contracts: vec![],
                contract_classes: vec![],
                storage: vec![],
                fee_token_address: ContractAddress::default(),
                _phantom: PhantomData,
                seq_addr_updated: true,
            }
        }
    }

    #[pallet::genesis_build]
    impl<T: Config> BuildGenesisConfig for GenesisConfig<T> {
        fn build(&self) {
            frame_support::storage::unhashed::put::<StarknetStorageSchemaVersion>(
                PALLET_STARKNET_SCHEMA,
                &StarknetStorageSchemaVersion::V1,
            );

            for (address, class_hash) in self.contracts.iter() {
                ContractClassHashes::<T>::insert(address, class_hash);
            }

            for (class_hash, contract_class) in self.contract_classes.iter() {
                ContractClasses::<T>::insert(class_hash, contract_class);
            }

            for (key, value) in self.storage.iter() {
                StorageView::<T>::insert(key, value);
            }

            LastKnownEthBlock::<T>::set(None);
            // Set the fee token address from the genesis config.
            FeeTokenAddress::<T>::set(self.fee_token_address);
            SeqAddrUpdate::<T>::put(self.seq_addr_updated);
        }
    }

    /// The Starknet pallet events.
    /// EVENTS
    /// See: `<https://docs.substrate.io/main-docs/build/events-errors/>`
    #[pallet::event]
    #[pallet::generate_deposit(pub(super) fn deposit_event)]
    pub enum Event<T: Config> {
        KeepStarknetStrange,
        /// Regular Starknet event
        StarknetEvent(StarknetEvent),
        /// Emitted when fee token address is changed.
        /// This is emitted by the `set_fee_token_address` extrinsic.
        /// [old_fee_token_address, new_fee_token_address]
        FeeTokenAddressChanged {
            old_fee_token_address: ContractAddress,
            new_fee_token_address: ContractAddress,
        },
    }

    /// The Starknet pallet custom errors.
    /// ERRORS
    #[pallet::error]
    pub enum Error<T> {
        AccountNotDeployed,
        TransactionExecutionFailed,
        ClassHashAlreadyDeclared,
        ContractClassHashUnknown,
        ContractClassAlreadyAssociated,
        ContractClassMustBeSpecified,
        AccountAlreadyDeployed,
        ContractAddressAlreadyAssociated,
        InvalidContractClass,
        TooManyEmittedStarknetEvents,
        StateReaderError,
        EmitEventError,
        StateDiffError,
        ContractNotFound,
        TransactionConversionError,
        SequencerAddressNotValid,
        InvalidContractClassForThisDeclareVersion,
        Unimplemented,
    }

    /// The Starknet pallet external functions.
    /// Dispatchable functions allows users to interact with the pallet and invoke state changes.
    /// These functions materialize as "extrinsics", which are often compared to transactions.
    /// Dispatchable functions must be annotated with a weight and must return a DispatchResult.
    #[pallet::call]
    impl<T: Config> Pallet<T> {
        /// Set the current block author's sequencer address.
        ///
        /// This call should be invoked exactly once per block. It will set a default value at
        /// the finalization phase, if this call hasn't been invoked by that time.
        ///
        /// The dispatch origin for this call must be `Inherent`.
        #[pallet::call_index(0)]
        #[pallet::weight((0, DispatchClass::Mandatory))]
        pub fn set_sequencer_address(origin: OriginFor<T>, addr: [u8; 32]) -> DispatchResult {
            ensure_none(origin)?;
            // The `SeqAddrUpdate` storage item is initialized to `true` in the genesis build. In
            // block 1 we skip the storage update check, and the `on_finalize` hook
            // updates the storage item to `false`. Initializing the storage item with
            // `false` causes the `on_finalize` hook to panic.
            if UniqueSaturatedInto::<u64>::unique_saturated_into(frame_system::Pallet::<T>::block_number()) > 1 {
                assert!(!SeqAddrUpdate::<T>::exists(), "Sequencer address can be updated only once in the block");
            }

            let addr = StarkFelt::new(addr).map_err(|_| Error::<T>::SequencerAddressNotValid)?;
            let addr = ContractAddress(addr.try_into().map_err(|_| Error::<T>::SequencerAddressNotValid)?);
            SequencerAddress::<T>::put(addr);
            SeqAddrUpdate::<T>::put(true);
            Ok(())
        }

        /// The invoke transaction is the main transaction type used to invoke contract functions in
        /// Starknet.
        /// See `https://docs.starknet.io/documentation/architecture_and_concepts/Blocks/transactions/#invoke_transaction`.
        /// # Arguments
        ///
        /// * `origin` - The origin of the transaction.
        /// * `transaction` - The Starknet transaction.
        ///
        ///  # Returns
        ///
        /// * `DispatchResult` - The result of the transaction.
        #[pallet::call_index(1)]
        #[pallet::weight({0})]
        pub fn invoke(origin: OriginFor<T>, transaction: InvokeTransaction) -> DispatchResult {
            // This ensures that the function can only be called via unsigned transaction.
            ensure_none(origin)?;

            let input_transaction = transaction;

            let chain_id = Self::chain_id();
            let transaction = input_transaction.into_executable::<T::SystemHash>(chain_id, false);

            let sender_address = match &transaction.tx {
                starknet_api::transaction::InvokeTransaction::V0(tx) => tx.contract_address,
                starknet_api::transaction::InvokeTransaction::V1(tx) => tx.sender_address,
            };
            // Check if contract is deployed
            ensure!(ContractClassHashes::<T>::contains_key(sender_address), Error::<T>::AccountNotDeployed);

            // Execute
            let tx_execution_infos = transaction
                .execute(
                    &mut BlockifierStateAdapter::<T>::default(),
                    &Self::get_block_context(),
                    false,
                    T::DisableNonceValidation::get(),
                )
                .map_err(|e| {
                    log::error!("failed to execute invoke tx: {:?}", e);
                    Error::<T>::TransactionExecutionFailed
                })?;

            let tx_hash = transaction.tx_hash;
            Self::emit_and_store_tx_and_fees_events(
                tx_hash,
                tx_execution_infos.execute_call_info,
                tx_execution_infos.fee_transfer_call_info,
            );

            Self::store_transaction(tx_hash, Transaction::Invoke(input_transaction), tx_execution_infos.revert_error);

            Ok(())
        }

        /// The declare transaction is used to introduce new classes into the state of Starknet,
        /// enabling other contracts to deploy instances of those classes or using them in a library
        /// call. See `https://docs.starknet.io/documentation/architecture_and_concepts/Blocks/transactions/#declare_transaction`.
        /// # Arguments
        ///
        /// * `origin` - The origin of the transaction.
        /// * `transaction` - The Starknet transaction.
        ///
        ///  # Returns
        ///
        /// * `DispatchResult` - The result of the transaction.
        #[pallet::call_index(2)]
        #[pallet::weight({0})]
        pub fn declare(
            origin: OriginFor<T>,
            transaction: DeclareTransaction,
            contract_class: ContractClass,
        ) -> DispatchResult {
            // This ensures that the function can only be called via unsigned transaction.
            ensure_none(origin)?;

            let input_transaction = transaction;
            let chain_id = Self::chain_id();
            let transaction = input_transaction
                .try_into_executable::<T::SystemHash>(chain_id, contract_class, false)
                .map_err(|_| Error::<T>::InvalidContractClassForThisDeclareVersion)?;

            // Check class hash is not already declared
            ensure!(
                !ContractClasses::<T>::contains_key(transaction.tx().class_hash()),
                Error::<T>::ClassHashAlreadyDeclared
            );
            // Check if contract is deployed
            ensure!(
                ContractClassHashes::<T>::contains_key(transaction.tx().sender_address()),
                Error::<T>::AccountNotDeployed
            );

            // Execute
            let tx_execution_infos = transaction
                .execute(
                    &mut BlockifierStateAdapter::<T>::default(),
                    &Self::get_block_context(),
                    false,
                    T::DisableNonceValidation::get(),
                )
                .map_err(|_| Error::<T>::TransactionExecutionFailed)?;

            let tx_hash = transaction.tx_hash();
            Self::emit_and_store_tx_and_fees_events(
                tx_hash,
                tx_execution_infos.execute_call_info,
                tx_execution_infos.fee_transfer_call_info,
            );

            Self::store_transaction(tx_hash, Transaction::Declare(input_transaction), tx_execution_infos.revert_error);

            Ok(())
        }

        /// Since StarkNet v0.10.1 the deploy_account transaction replaces the deploy transaction
        /// for deploying account contracts. To use it, you should first pre-fund your
        /// would-be account address so that you could pay the transaction fee (see here for more
        /// details) . You can then send the deploy_account transaction. See `https://docs.starknet.io/documentation/architecture_and_concepts/Blocks/transactions/#deploy_account_transaction`.
        /// # Arguments
        ///
        /// * `origin` - The origin of the transaction.
        /// * `transaction` - The Starknet transaction.
        ///
        ///  # Returns
        ///
        /// * `DispatchResult` - The result of the transaction.
        #[pallet::call_index(3)]
        #[pallet::weight({0})]
        pub fn deploy_account(origin: OriginFor<T>, transaction: DeployAccountTransaction) -> DispatchResult {
            // This ensures that the function can only be called via unsigned transaction.
            ensure_none(origin)?;

            let input_transaction = transaction;
            let chain_id = T::ChainId::get();
            let transaction = input_transaction.into_executable::<T::SystemHash>(chain_id, false);

            // Check if contract is deployed
            ensure!(
                !ContractClassHashes::<T>::contains_key(transaction.contract_address),
                Error::<T>::AccountAlreadyDeployed
            );

            // Execute
            let tx_execution_infos = transaction
                .execute(
                    &mut BlockifierStateAdapter::<T>::default(),
                    &Self::get_block_context(),
                    false,
                    T::DisableNonceValidation::get(),
                )
                .map_err(|e| {
                    log::error!("failed to deploy accout: {:?}", e);
                    Error::<T>::TransactionExecutionFailed
                })?;

            let tx_hash = transaction.tx_hash;
            Self::emit_and_store_tx_and_fees_events(
                tx_hash,
                tx_execution_infos.execute_call_info,
                tx_execution_infos.fee_transfer_call_info,
            );

            Self::store_transaction(
                tx_hash,
                Transaction::DeployAccount(input_transaction),
                tx_execution_infos.revert_error,
            );

            Ok(())
        }

        /// Consume a message from L1.
        ///
        /// # Arguments
        ///
        /// * `origin` - The origin of the transaction.
        /// * `transaction` - The Starknet transaction.
        ///
        /// # Returns
        ///
        /// * `DispatchResult` - The result of the transaction.
        ///
        /// # TODO
        /// * Compute weight
        #[pallet::call_index(4)]
        #[pallet::weight({0})]
        pub fn consume_l1_message(
            origin: OriginFor<T>,
            transaction: HandleL1MessageTransaction,
            paid_fee_on_l1: Fee,
        ) -> DispatchResult {
            // This ensures that the function can only be called via unsigned transaction.
            ensure_none(origin)?;

            let input_transaction = transaction;
            let chain_id = Self::chain_id();
            let transaction = input_transaction.into_executable::<T::SystemHash>(chain_id, paid_fee_on_l1, false);

            // Execute
            let tx_execution_infos = transaction
                .execute(
                    &mut BlockifierStateAdapter::<T>::default(),
                    &Self::get_block_context(),
                    false,
                    T::DisableNonceValidation::get(),
                )
                .map_err(|e| {
                    log::error!("Failed to consume l1 message: {}", e);
                    Error::<T>::TransactionExecutionFailed
                })?;

            let tx_hash = transaction.tx_hash;
            Self::emit_and_store_tx_and_fees_events(
                tx_hash,
                tx_execution_infos.execute_call_info,
                tx_execution_infos.fee_transfer_call_info,
            );

            Self::store_transaction(
                tx_hash,
                Transaction::L1Handler(input_transaction),
                tx_execution_infos.revert_error,
            );

            Ok(())
        }
    }

    #[pallet::inherent]
    impl<T: Config> ProvideInherent for Pallet<T> {
        type Call = Call<T>;
        type Error = InherentError;
        const INHERENT_IDENTIFIER: InherentIdentifier = INHERENT_IDENTIFIER;

        fn create_inherent(data: &InherentData) -> Option<Self::Call> {
            let inherent_data = data
                .get_data::<InherentType>(&INHERENT_IDENTIFIER)
                .expect("Sequencer address inherent data not correctly encoded")
                .unwrap_or(DEFAULT_SEQUENCER_ADDRESS);
            Some(Call::set_sequencer_address { addr: inherent_data })
        }

        fn check_inherent(_call: &Self::Call, _data: &InherentData) -> result::Result<(), Self::Error> {
            Ok(())
        }

        fn is_inherent(call: &Self::Call) -> bool {
            matches!(call, Call::set_sequencer_address { .. })
        }
    }

    #[pallet::validate_unsigned]
    impl<T: Config> ValidateUnsigned for Pallet<T> {
        type Call = Call<T>;

        /// Validate unsigned call to this module.
        ///
        /// By default unsigned transactions are disallowed, but implementing the validator
        /// here we make sure that some particular calls (in this case all calls)
        /// are being whitelisted and marked as valid.
        fn validate_unsigned(_source: TransactionSource, call: &Self::Call) -> TransactionValidity {
            // The priority right now is the max u64 - nonce because for unsigned transactions we need to
            // determine an absolute priority. For now we use that for the benchmark (lowest nonce goes first)
            // otherwise we have a nonce error and everything fails.
            // Once we have a real fee market this is where we'll chose the most profitable transaction.

            let chain_id = Self::chain_id();
            let block_context = Self::get_block_context();
            let mut state: BlockifierStateAdapter<T> = BlockifierStateAdapter::<T>::default();
            let mut execution_resources = ExecutionResources::default();
            let mut initial_gas = blockifier::abi::constants::INITIAL_GAS_COST;

            let transaction = Self::get_call_transaction(call.clone()).map_err(|_| InvalidTransaction::Call)?;

            // Check the nonce is correct
            let (sender_address, sender_nonce, transaction_nonce) =
                if let UserAndL1HandlerTransaction::User(ref transaction) = transaction {
                    let sender_address: ContractAddress = transaction.sender_address().into();
                    let sender_nonce: Felt252Wrapper = Pallet::<T>::nonce(sender_address).into();
                    let transaction_nonce = transaction.nonce();

                    // InvokeV0 does not have a nonce
                    if let Some(transaction_nonce) = transaction_nonce {
                        // Reject transaction with an already used Nonce
                        if sender_nonce > *transaction_nonce {
                            Err(InvalidTransaction::Stale)?;
                        }

                        // A transaction with a nonce higher than the expected nonce is placed in
                        // the future queue of the transaction pool.
                        if sender_nonce < *transaction_nonce {
                            log!(
                                debug,
                                "Nonce is too high. Expected: {:?}, got: {:?}. This transaction will be placed in the \
                                 transaction pool and executed in the future when the nonce is reached.",
                                sender_nonce,
                                transaction_nonce
                            );
                        }
                    };

                    (transaction.sender_address(), sender_nonce, transaction_nonce.cloned())
                } else {
                    // TODO: create and check L1 messages Nonce
                    unimplemented!()
                };

            // Validate the user transactions
            if let UserAndL1HandlerTransaction::User(transaction) = transaction {
                match transaction {
                    UserTransaction::Declare(tx, contract_class) => tx
                        .try_into_executable::<T::SystemHash>(chain_id, contract_class, false)
                        .map_err(|_| InvalidTransaction::BadProof)?
                        .validate_tx(&mut state, &block_context, &mut execution_resources, &mut initial_gas, false),
                    // There is no way to validate it before the account is actuallly deployed
                    UserTransaction::DeployAccount(_) => Ok(None),
                    UserTransaction::Invoke(tx) => tx.into_executable::<T::SystemHash>(chain_id, false).validate_tx(
                        &mut state,
                        &block_context,
                        &mut execution_resources,
                        &mut initial_gas,
                        false,
                    ),
                }
                .map_err(|e| {
                    log::error!("failed to validate tx: {}", e);
                    InvalidTransaction::BadProof
                })?;
            }

            let nonce_for_priority: u64 = transaction_nonce
                .unwrap_or(Felt252Wrapper::ZERO)
                .try_into()
                .map_err(|_| InvalidTransaction::Custom(NONCE_DECODE_FAILURE))?;

            let mut valid_transaction_builder = ValidTransaction::with_tag_prefix("starknet")
                .priority(u64::MAX - nonce_for_priority)
                .longevity(T::TransactionLongevity::get())
                .propagate(true);

            if let Some(transaction_nonce) = transaction_nonce {
                valid_transaction_builder = valid_transaction_builder.and_provides((sender_address, transaction_nonce));
                // Enforce waiting for the tx with the previous nonce,
                // to be either executed or ordered before in the block
                if transaction_nonce > sender_nonce {
                    valid_transaction_builder = valid_transaction_builder
                        .and_requires((sender_address, Felt252Wrapper(transaction_nonce.0 - FieldElement::ONE)));
                }
            }

            valid_transaction_builder.build()
        }

        /// From substrate documentation:
        /// Validate the call right before dispatch.
        /// This method should be used to prevent transactions already in the pool
        /// (i.e. passing validate_unsigned) from being included in blocks in case
        /// they became invalid since being added to the pool.
        ///
        /// In the default implementation of pre_dispatch for the ValidateUnsigned trait,
        /// this function calls the validate_unsigned function in order to verify validity
        /// before dispatch. In our case, since transaction was already validated in
        /// `validate_unsigned` we can just return Ok.
        fn pre_dispatch(_call: &Self::Call) -> Result<(), TransactionValidityError> {
            Ok(())
        }
    }
}

/// The Starknet pallet internal functions.
impl<T: Config> Pallet<T> {
    /// Returns the transaction for the Call
    ///
    /// # Arguments
    ///
    /// * `call` - The call to get the sender address for
    ///
    /// # Returns
    ///
    /// The transaction
    fn get_call_transaction(call: Call<T>) -> Result<UserAndL1HandlerTransaction, ()> {
        let tx = match call {
            Call::<T>::invoke { transaction } => UserTransaction::Invoke(transaction).into(),
            Call::<T>::declare { transaction, contract_class } => {
                UserTransaction::Declare(transaction, contract_class).into()
            }
            Call::<T>::deploy_account { transaction } => UserTransaction::DeployAccount(transaction).into(),
            Call::<T>::consume_l1_message { transaction, paid_fee_on_l1 } => {
                UserAndL1HandlerTransaction::L1Handler(transaction, paid_fee_on_l1)
            }
            _ => return Err(()),
        };

        Ok(tx)
    }

    /// Creates a [BlockContext] object. The [BlockContext] is needed by the blockifier to execute
    /// properly the transaction. Substrate caches data so it's fine to call multiple times this
    /// function, only the first transaction/block will be "slow" to load these data.
    pub fn get_block_context() -> BlockContext {
        let block_number = UniqueSaturatedInto::<u64>::unique_saturated_into(frame_system::Pallet::<T>::block_number());
        let block_timestamp = Self::block_timestamp();

        let fee_token_address = Self::fee_token_address();
        let sequencer_address = Self::sequencer_address();

        let chain_id = Self::chain_id_str();

        let vm_resource_fee_cost = Default::default();
        // FIXME: https://github.com/keep-starknet-strange/madara/issues/329
        let gas_price = 10;
        BlockContext {
            block_number: BlockNumber(block_number),
            block_timestamp: BlockTimestamp(block_timestamp),
            chain_id: ChainId(chain_id),
            sequencer_address,
            fee_token_address,
            vm_resource_fee_cost,
            invoke_tx_max_n_steps: T::InvokeTxMaxNSteps::get(),
            validate_max_n_steps: T::ValidateMaxNSteps::get(),
            gas_price,
            max_recursion_depth: T::MaxRecursionDepth::get(),
        }
    }

    /// convert chain_id
    #[inline(always)]
    pub fn chain_id_str() -> String {
        unsafe { from_utf8_unchecked(&T::ChainId::get().0.to_bytes_be()).to_string() }
    }

    /// Get the block hash of the previous block.
    ///
    /// # Arguments
    ///
    /// * `current_block_number` - The number of the current block.
    ///
    /// # Returns
    ///
    /// The block hash of the parent (previous) block or 0 if the current block is 0.
    #[inline(always)]
    pub fn parent_block_hash(current_block_number: &u64) -> Felt252Wrapper {
        if current_block_number == &0 { Felt252Wrapper::ZERO } else { Self::block_hash(current_block_number - 1) }
    }

    /// Get the current block timestamp in seconds.
    ///
    /// # Returns
    ///
    /// The current block timestamp in seconds.
    #[inline(always)]
    pub fn block_timestamp() -> u64 {
        let timestamp_in_millisecond: u64 = T::TimestampProvider::now().unique_saturated_into();
        timestamp_in_millisecond / 1000
    }

    /// Get the number of transactions in the block.
    #[inline(always)]
    pub fn transaction_count() -> u128 {
        Self::pending().len() as u128
    }

    /// Get the number of events in the block.
    #[inline(always)]
    pub fn event_count() -> u128 {
        TxEvents::<T>::iter_values().map(|v| v.len() as u128).sum()
    }

    /// Call a smart contract function.
    pub fn call_contract(
        address: ContractAddress,
        function_selector: EntryPointSelector,
        calldata: Calldata,
    ) -> Result<Vec<Felt252Wrapper>, DispatchError> {
        // Get current block context
        let block_context = Self::get_block_context();
        // Get class hash
        let class_hash = ContractClassHashes::<T>::try_get(address).map_err(|_| Error::<T>::ContractNotFound)?;

        let entrypoint = CallEntryPoint {
            class_hash: Some(class_hash),
            code_address: None,
            entry_point_type: EntryPointType::External,
            entry_point_selector: function_selector,
            calldata,
            storage_address: address,
            caller_address: ContractAddress::default(),
            call_type: CallType::Call,
            initial_gas: INITIAL_GAS,
        };

        let max_n_steps = block_context.invoke_tx_max_n_steps;
        let mut resources = ExecutionResources::default();
        let mut entry_point_execution_context =
            EntryPointExecutionContext::new(block_context, Default::default(), max_n_steps);

        match entrypoint.execute(
            &mut BlockifierStateAdapter::<T>::default(),
            &mut resources,
            &mut entry_point_execution_context,
        ) {
            Ok(v) => {
                log!(debug, "Successfully called a smart contract function: {:?}", v);
                let result = v.execution.retdata.0.iter().map(|x| (*x).into()).collect();
                Ok(result)
            }
            Err(e) => {
                log!(error, "failed to call smart contract {:?}", e);
                Err(Error::<T>::TransactionExecutionFailed.into())
            }
        }
    }

    /// Get storage value at
    pub fn get_storage_at(contract_address: ContractAddress, key: StorageKey) -> Result<StarkFelt, DispatchError> {
        // Get state
        ensure!(ContractClassHashes::<T>::contains_key(contract_address), Error::<T>::ContractNotFound);
        Ok(Self::storage((contract_address, key)))
    }

    /// Store a Starknet block in the blockchain.
    ///
    /// # Arguments
    ///
    /// * `block_number` - The block number.
    fn store_block(block_number: u64) {
        let block: StarknetBlock;
        if frame_system::Pallet::<T>::digest().logs().len() >= 1 {
            match &frame_system::Pallet::<T>::digest().logs()[0] {
                DigestItem::PreRuntime(mp_digest_log::MADARA_ENGINE_ID, encoded_data) => {
                    block = match StarknetBlock::decode(&mut encoded_data.as_slice()) {
                        Ok(b) => b,
                        Err(e) => {
                            log!(error, "Failed to decode block: {:?}", e);
                            return;
                        }
                    };

                    let blockhash = Felt252Wrapper::try_from(block.header().extra_data.unwrap()).unwrap();
                    BlockHash::<T>::insert(block_number, blockhash);
                    Pending::<T>::kill();
                    let digest = DigestItem::Consensus(MADARA_ENGINE_ID, mp_digest_log::Log::Block(block).encode());
                    frame_system::Pallet::<T>::deposit_log(digest);
                }
                _ => {
                    log!(info, "Block not found in store_block")
                }
            }
        } else {
            let transactions = Self::pending();
            let transaction_hashes = Self::pending_hashes();
            assert_eq!(
                transactions.len(),
                transaction_hashes.len(),
                "transactions and transaction hashes should be the same length"
            );
            let transaction_count = transactions.len();

            let parent_block_hash = Self::parent_block_hash(&block_number);
            let events: Vec<StarknetEvent> = transaction_hashes.iter().flat_map(TxEvents::<T>::take).collect();

            let global_state_root = Felt252Wrapper::default();

            let sequencer_address = Self::sequencer_address();
            let block_timestamp = Self::block_timestamp();

            let chain_id = Self::chain_id();
            let (transaction_commitment, event_commitment) =
                mp_commitments::calculate_commitments::<T::SystemHash>(&transactions, &events, chain_id, block_number);
            let protocol_version = T::ProtocolVersion::get();
            let extra_data = None;

            let block = StarknetBlock::new(
                StarknetHeader::new(
                    parent_block_hash.into(),
                    block_number.into(),
                    BlockStatus::default(),
                    global_state_root.into(),
                    sequencer_address,
                    block_timestamp,
                    transaction_count as u128,
                    transaction_commitment.into(),
                    events.len() as u128,
                    event_commitment.into(),
                    protocol_version,
                    extra_data,
                ),
                transactions,
            );
            // Save the block number <> hash mapping.
            let blockhash = block.header().hash::<T::SystemHash>();
            BlockHash::<T>::insert(block_number, blockhash);

            // Kill pending storage.
            // There is no need to kill `TxEvents` as we used `take` while iterating over it.
            Pending::<T>::kill();
            PendingHashes::<T>::kill();

            let digest = DigestItem::Consensus(MADARA_ENGINE_ID, mp_digest_log::Log::Block(block).encode());
            frame_system::Pallet::<T>::deposit_log(digest);
        }
    }

    /// Emit events from the call info.
    ///
    /// # Arguments
    ///
    /// * `call_info` — A ref to the call info structure.
    /// * `next_order` — Next expected event order, has to be 0 for a top level invocation
    ///
    /// # Returns
    ///
    /// Next expected event order
    #[inline(always)]
    fn emit_events_in_call_info(tx_hash: TransactionHash, call_info: &CallInfo, next_order: usize) -> usize {
        let mut event_idx = 0;
        let mut inner_call_idx = 0;
        let mut next_order = next_order;

        loop {
            // Emit current call's events as long as they have sequential orders
            if event_idx < call_info.execution.events.len() {
                let ordered_event = &call_info.execution.events[event_idx];
                if ordered_event.order == next_order {
                    let event = StarknetEvent {
                        from_address: call_info.call.storage_address,
                        content: ordered_event.event.clone(),
                    };
                    Self::deposit_event(Event::<T>::StarknetEvent(event.clone()));
                    TxEvents::<T>::append(tx_hash, event);
                    next_order += 1;
                    event_idx += 1;
                    continue;
                }
            }

            // Go deeper to find the continuation of the sequence
            if inner_call_idx < call_info.inner_calls.len() {
                next_order =
                    Self::emit_events_in_call_info(tx_hash, &call_info.inner_calls[inner_call_idx], next_order);
                inner_call_idx += 1;
                continue;
            }

            // At this point we have iterated over all sequential events and visited all internal calls
            break;
        }

        next_order
    }

    /// Estimate the fee associated with transaction
    pub fn estimate_fee(transactions: Vec<UserTransaction>) -> Result<Vec<(u64, u64)>, DispatchError> {
        let chain_id = Self::chain_id();

        fn execute_txs_and_rollback<T: pallet::Config>(
            txs: Vec<UserTransaction>,
            block_context: &BlockContext,
            disable_nonce_validation: bool,
            chain_id: Felt252Wrapper,
        ) -> Vec<TransactionExecutionResult<TransactionExecutionInfo>> {
            let mut execution_results = vec![];
            let _: Result<_, DispatchError> = storage::transactional::with_transaction(|| {
                for tx in txs {
                    let result = match tx {
                        UserTransaction::Declare(tx, contract_class) => {
                            let executable = tx
                                .try_into_executable::<T::SystemHash>(chain_id, contract_class, true)
                                .map_err(|_| Error::<T>::InvalidContractClass)
                                .expect("Contract class should be valid");
                            executable.execute(
                                &mut BlockifierStateAdapter::<T>::default(),
                                block_context,
                                true,
                                disable_nonce_validation,
                            )
                        }
                        UserTransaction::DeployAccount(tx) => {
                            let executable = tx.into_executable::<T::SystemHash>(chain_id, true);
                            executable.execute(
                                &mut BlockifierStateAdapter::<T>::default(),
                                block_context,
                                true,
                                disable_nonce_validation,
                            )
                        }
                        UserTransaction::Invoke(tx) => {
                            let executable = tx.into_executable::<T::SystemHash>(chain_id, true);
                            executable.execute(
                                &mut BlockifierStateAdapter::<T>::default(),
                                block_context,
                                true,
                                disable_nonce_validation,
                            )
                        }
                    };
                    execution_results.push(result);
                }
                storage::TransactionOutcome::Rollback(Ok(()))
            });
            execution_results
        }

        let execution_results = execute_txs_and_rollback::<T>(
            transactions,
            &Self::get_block_context(),
            T::DisableNonceValidation::get(),
            chain_id,
        );

        let mut results = vec![];
        for res in execution_results {
            match res {
                Ok(tx_exec_info) => {
                    log!(info, "Successfully estimated fee: {:?}", tx_exec_info);
                    if let Some(l1_gas_usage) = tx_exec_info.actual_resources.0.get("l1_gas_usage") {
                        results.push((tx_exec_info.actual_fee.0 as u64, *l1_gas_usage as u64));
                    } else {
                        return Err(Error::<T>::TransactionExecutionFailed.into());
                    }
                }
                Err(e) => {
                    log!(info, "Failed to estimate fee: {:?}", e);
                    return Err(Error::<T>::TransactionExecutionFailed.into());
                }
            }
        }
        Ok(results)
    }

    pub fn emit_and_store_tx_and_fees_events(
        tx_hash: TransactionHash,
        execute_call_info: Option<CallInfo>,
        fee_transfer_call_info: Option<CallInfo>,
    ) {
        if let Some(call_info) = execute_call_info {
            let _ = Self::emit_events_in_call_info(tx_hash, &call_info, 0);
        }
        if let Some(call_info) = fee_transfer_call_info {
            let _ = Self::emit_events_in_call_info(tx_hash, &call_info, 0);
        }
    }

    fn store_transaction(tx_hash: TransactionHash, tx: Transaction, revert_reason: Option<String>) {
        Pending::<T>::append(tx);
        PendingHashes::<T>::append(tx_hash);
        TxRevertError::<T>::set(tx_hash, revert_reason);
    }

    pub fn chain_id() -> Felt252Wrapper {
        T::ChainId::get()
    }
    pub fn is_transaction_fee_disabled() -> bool {
        T::DisableTransactionFee::get()
    }
}<|MERGE_RESOLUTION|>--- conflicted
+++ resolved
@@ -43,13 +43,6 @@
 pub mod blockifier_state_adapter;
 #[cfg(feature = "std")]
 pub mod genesis_loader;
-<<<<<<< HEAD
-/// The Starknet pallet's runtime API
-pub mod runtime_api;
-=======
-/// The implementation of the message type.
-pub mod message;
->>>>>>> d4862bdd
 /// Transaction validation logic.
 pub mod transaction_validation;
 /// The Starknet pallet's runtime custom types.
@@ -1078,7 +1071,6 @@
                 StarknetHeader::new(
                     parent_block_hash.into(),
                     block_number.into(),
-                    BlockStatus::default(),
                     global_state_root.into(),
                     sequencer_address,
                     block_timestamp,

--- conflicted
+++ resolved
@@ -44,15 +44,10 @@
                 (true, false)
             }
         };
-<<<<<<< HEAD
-        let (read, write, trace) = (rpcs, rpcs, rpcs);
-        let starknet = Starknet::new(Arc::clone(db.backend()), chain_config.clone(), add_txs_method_provider);
-        let metrics = RpcMetrics::register()?;
-=======
+      
         let (read, write, trace, internal) = (rpcs, rpcs, rpcs, node_operator);
         let starknet = Starknet::new(Arc::clone(db.backend()), chain_config.clone(), add_txs_method_provider.clone());
-        let metrics = RpcMetrics::register(metrics_handle)?;
->>>>>>> 166ec294
+        let metrics = RpcMetrics::register()?;
 
         Ok(Self {
             server_config: Some(ServerConfig {

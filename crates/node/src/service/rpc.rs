use std::sync::Arc;

use jsonrpsee::server::ServerHandle;
use tokio::task::JoinSet;

use mc_db::DatabaseService;
use mc_rpc::{providers::AddTransactionProvider, versioned_rpc_api, Starknet};
use mp_utils::service::Service;

use metrics::RpcMetrics;
use server::{start_server, ServerConfig};

use crate::cli::{RpcMethods, RpcParams};

mod metrics;
mod middleware;
mod server;

pub struct RpcService {
    server_config: Option<ServerConfig>,
    server_handle: Option<ServerHandle>,
}
impl RpcService {
    pub fn new(
        config: &RpcParams,
        db: &DatabaseService,
<<<<<<< HEAD
        chain_config: Arc<ChainConfig>,
=======
        metrics_handle: &MetricsRegistry,
>>>>>>> 3ffd494a
        add_txs_method_provider: Arc<dyn AddTransactionProvider>,
    ) -> anyhow::Result<Self> {
        if config.rpc_disabled {
            return Ok(Self { server_config: None, server_handle: None });
        }

        let (rpcs, node_operator) = match (config.rpc_methods, config.rpc_external) {
            (RpcMethods::Safe, _) => (true, false),
            (RpcMethods::Unsafe, _) => (true, true),
            (RpcMethods::Auto, false) => (true, true),
            (RpcMethods::Auto, true) => {
                tracing::warn!(
                    "Option `--rpc-external` will hide node operator endpoints. To enable them, please pass \
                     `--rpc-methods unsafe`."
                );
                (true, false)
            }
        };
<<<<<<< HEAD

        let (read, write, trace, internal) = (rpcs, rpcs, rpcs, node_operator);
        let starknet = Starknet::new(Arc::clone(db.backend()), chain_config.clone(), add_txs_method_provider.clone());
        let metrics = RpcMetrics::register()?;
=======
        let (read, write, trace, internal, ws) = (rpcs, rpcs, rpcs, node_operator, rpcs);
        let starknet = Starknet::new(Arc::clone(db.backend()), add_txs_method_provider);
        let metrics = RpcMetrics::register(metrics_handle)?;
>>>>>>> 3ffd494a

        Ok(Self {
            server_config: Some(ServerConfig {
                addr: config.addr(),
                batch_config: config.batch_config(),
                max_connections: config.rpc_max_connections,
                max_payload_in_mb: config.rpc_max_request_size,
                max_payload_out_mb: config.rpc_max_response_size,
                max_subs_per_conn: config.rpc_max_subscriptions_per_connection,
                message_buffer_capacity: config.rpc_message_buffer_capacity_per_connection,
                rpc_api: versioned_rpc_api(&starknet, read, write, trace, internal, ws)?,
                metrics,
                cors: config.cors(),
                rate_limit: config.rpc_rate_limit,
            }),
            server_handle: None,
        })
    }
}

#[async_trait::async_trait]
impl Service for RpcService {
    async fn start(&mut self, join_set: &mut JoinSet<anyhow::Result<()>>) -> anyhow::Result<()> {
        if let Some(server_config) = &self.server_config {
            // rpc enabled
            self.server_handle = Some(start_server(server_config.clone(), join_set).await?);
        }

        Ok(())
    }
}<|MERGE_RESOLUTION|>--- conflicted
+++ resolved
@@ -24,11 +24,6 @@
     pub fn new(
         config: &RpcParams,
         db: &DatabaseService,
-<<<<<<< HEAD
-        chain_config: Arc<ChainConfig>,
-=======
-        metrics_handle: &MetricsRegistry,
->>>>>>> 3ffd494a
         add_txs_method_provider: Arc<dyn AddTransactionProvider>,
     ) -> anyhow::Result<Self> {
         if config.rpc_disabled {
@@ -47,16 +42,9 @@
                 (true, false)
             }
         };
-<<<<<<< HEAD
-
-        let (read, write, trace, internal) = (rpcs, rpcs, rpcs, node_operator);
-        let starknet = Starknet::new(Arc::clone(db.backend()), chain_config.clone(), add_txs_method_provider.clone());
-        let metrics = RpcMetrics::register()?;
-=======
         let (read, write, trace, internal, ws) = (rpcs, rpcs, rpcs, node_operator, rpcs);
         let starknet = Starknet::new(Arc::clone(db.backend()), add_txs_method_provider);
-        let metrics = RpcMetrics::register(metrics_handle)?;
->>>>>>> 3ffd494a
+        let metrics = RpcMetrics::register()?;
 
         Ok(Self {
             server_config: Some(ServerConfig {

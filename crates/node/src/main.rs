//! Madara node command line.
#![warn(missing_docs)]

mod cli;
mod service;
mod util;

use std::sync::Arc;

use anyhow::Context;
use clap::Parser;
use cli::{NetworkType, RunCmd};
use http::{HeaderName, HeaderValue};
use mc_analytics::Analytics;
use mc_block_import::BlockImporter;
use mc_db::{DatabaseService, TrieLogConfig};
use mc_gateway_client::GatewayProvider;
use mc_mempool::{GasPriceProvider, L1DataProvider, Mempool};
use mc_rpc::providers::{AddTransactionProvider, ForwardToProvider, MempoolAddTxProvider};
use mc_telemetry::{SysInfo, TelemetryService};
use mp_utils::service::{MadaraService, Service, ServiceMonitor};
use service::{BlockProductionService, GatewayService, L1SyncService, L2SyncService, RpcService};

const GREET_IMPL_NAME: &str = "Madara";
const GREET_SUPPORT_URL: &str = "https://github.com/madara-alliance/madara/issues";

#[tokio::main]
async fn main() -> anyhow::Result<()> {
    crate::util::setup_rayon_threadpool()?;
    crate::util::raise_fdlimit();

    let mut run_cmd: RunCmd = RunCmd::parse().apply_arg_preset();

    // Setting up analytics

    let mut analytics = Analytics::new(
        run_cmd.analytics_params.analytics_service_name.clone(),
        run_cmd.analytics_params.analytics_collection_endpoint.clone(),
    )
    .context("Initializing analytics service")?;
    analytics.setup()?;

    // If it's a sequencer or a devnet we set the mandatory chain config. If it's a full node we set the chain config from the network or the custom chain config.
    let chain_config = if run_cmd.is_sequencer() {
        run_cmd.chain_config()?
    } else if run_cmd.network.is_some() {
        run_cmd.set_preset_from_network()?
    } else {
        run_cmd.chain_config()?
    };

    // Check if the devnet is running with the correct chain id.
    if run_cmd.devnet && chain_config.chain_id != NetworkType::Devnet.chain_id() {
        if !run_cmd.block_production_params.override_devnet_chain_id {
            tracing::error!("You're running a devnet with the network config of {:?}. This means that devnet transactions can be replayed on the actual network. Use `--network=devnet` instead. Or if this is the expected behavior please pass `--override-devnet-chain-id`", chain_config.chain_name);
            panic!();
        } else {
            // This log is immediately flooded with devnet accounts and so this can be missed.
            // Should we add a delay here to make this clearly visisble?
            tracing::warn!("You're running a devnet with the network config of {:?}. This means that devnet transactions can be replayed on the actual network.", run_cmd.network);
        }
    }

    let node_name = run_cmd.node_name_or_provide().await.to_string();
    let node_version = env!("MADARA_BUILD_VERSION");

    tracing::info!("🥷  {} Node", GREET_IMPL_NAME);
    tracing::info!("✌️  Version {}", node_version);
    tracing::info!("💁 Support URL: {}", GREET_SUPPORT_URL);
    tracing::info!("🏷  Node Name: {}", node_name);
    let role = if run_cmd.is_sequencer() { "Sequencer" } else { "Full Node" };
    tracing::info!("👤 Role: {}", role);
    tracing::info!("🌐 Network: {} (chain id `{}`)", chain_config.chain_name, chain_config.chain_id);
    run_cmd.args_preset.greet();

    let sys_info = SysInfo::probe();
    sys_info.show();

    // ===================================================================== //
    //                             SERVICES (SETUP)                          //
    // ===================================================================== //

    // Telemetry

    let service_telemetry: TelemetryService =
        TelemetryService::new(run_cmd.telemetry_params.telemetry_endpoints.clone())
            .context("Initializing telemetry service")?;

    // Database

    let service_db = DatabaseService::new(
        &run_cmd.db_params.base_path,
        run_cmd.db_params.backup_dir.clone(),
        run_cmd.db_params.restore_from_latest_backup,
        Arc::clone(&chain_config),
        TrieLogConfig {
            max_saved_trie_logs: run_cmd.db_params.db_max_saved_trie_logs,
            max_kept_snapshots: run_cmd.db_params.db_max_kept_snapshots,
            snapshot_interval: run_cmd.db_params.db_snapshot_interval,
        },
    )
    .await
    .context("Initializing db service")?;

    // L1 Sync

    let l1_gas_setter = GasPriceProvider::new();

    if let Some(fix_gas) = run_cmd.l1_sync_params.gas_price {
        l1_gas_setter.update_eth_l1_gas_price(fix_gas as u128);
        l1_gas_setter.set_gas_price_sync_enabled(false);
    }
    if let Some(fix_blob_gas) = run_cmd.l1_sync_params.blob_gas_price {
        l1_gas_setter.update_eth_l1_data_gas_price(fix_blob_gas as u128);
        l1_gas_setter.set_data_gas_price_sync_enabled(false);
    }
    if let Some(strk_fix_gas) = run_cmd.l1_sync_params.strk_gas_price {
        l1_gas_setter.update_strk_l1_gas_price(strk_fix_gas as u128);
        l1_gas_setter.set_strk_gas_price_sync_enabled(false);
    }
    if let Some(strk_fix_blob_gas) = run_cmd.l1_sync_params.strk_blob_gas_price {
        l1_gas_setter.update_strk_l1_data_gas_price(strk_fix_blob_gas as u128);
        l1_gas_setter.set_strk_data_gas_price_sync_enabled(false);
    }
    let l1_data_provider: Arc<dyn L1DataProvider> = Arc::new(l1_gas_setter.clone());

    // declare mempool here so that it can be used to process l1->l2 messages in the l1 service
    let mempool = Arc::new(Mempool::new(Arc::clone(service_db.backend()), Arc::clone(&l1_data_provider)));

    let service_l1 = L1SyncService::new(
        &run_cmd.l1_sync_params,
        &service_db,
        l1_gas_setter,
        chain_config.chain_id.clone(),
        chain_config.eth_core_contract_address,
        run_cmd.is_sequencer(),
        run_cmd.is_devnet(),
        Arc::clone(&mempool),
    )
    .await
    .context("Initializing the l1 sync service")?;

    // Block production & L2 sync

    let importer = Arc::new(
        BlockImporter::new(Arc::clone(service_db.backend()), run_cmd.l2_sync_params.unsafe_starting_block)
            .context("Initializing importer service")?,
    );

    // `rpc_add_txs_method_provider` is a trait object that tells the RPC task
    // where to put the transactions when using the write endpoints.
    let (service_block_prod_or_l2_sync, rpc_add_txs_method_provider): (
        Box<dyn Service>,
        Arc<dyn AddTransactionProvider>,
    ) = if run_cmd.is_sequencer() {
        // Block production service. (authority)
        let block_production_service = BlockProductionService::new(
            &run_cmd.block_production_params,
            &service_db,
            Arc::clone(&mempool),
            importer,
            Arc::clone(&l1_data_provider),
        )?;

        (Box::new(block_production_service), Arc::new(MempoolAddTxProvider::new(mempool)))
    } else {
        // Block sync service. (full node)
        let l2_sync_service = L2SyncService::new(
            &run_cmd.l2_sync_params,
            Arc::clone(&chain_config),
            &service_db,
            importer,
            service_telemetry.new_handle(),
            run_cmd.args_preset.warp_update_receiver,
        )
        .await
        .context("Initializing sync service")?;

        let mut provider =
            GatewayProvider::new(chain_config.gateway_url.clone(), chain_config.feeder_gateway_url.clone());

        // gateway api key is needed for declare transactions on mainnet
        if let Some(api_key) = run_cmd.l2_sync_params.gateway_key.clone() {
            provider.add_header(
                HeaderName::from_static("x-throttling-bypass"),
                HeaderValue::from_str(&api_key).with_context(|| "Invalid API key format")?,
            )
        }

        (Box::new(l2_sync_service), Arc::new(ForwardToProvider::new(provider)))
    };

    // User-facing RPC

    let service_rpc_user = RpcService::user(
        run_cmd.rpc_params.clone(),
        Arc::clone(service_db.backend()),
        Arc::clone(&rpc_add_txs_method_provider),
    );

    // Admin-facing RPC (for node operators)

    let service_rpc_admin = RpcService::admin(
        run_cmd.rpc_params.clone(),
        Arc::clone(service_db.backend()),
        Arc::clone(&rpc_add_txs_method_provider),
    );

    // Feeder gateway

    let service_gateway = GatewayService::new(run_cmd.gateway_params.clone(), &service_db, rpc_add_txs_method_provider)
        .await
        .context("Initializing gateway service")?;

    service_telemetry.send_connected(&node_name, node_version, &chain_config.chain_name, &sys_info);

    // ===================================================================== //
    //                             SERVICES (START)                          //
    // ===================================================================== //

<<<<<<< HEAD
    let app = ServiceMonitor::default()
        .with(service_db)?
        .with(service_l1)?
        .with(service_block_prod_or_l2_sync)?
        .with(service_rpc_user)?
        .with(service_rpc_admin)?
        .with(service_gateway)?
        .with(service_telemetry)?;

    // Since the database is not implemented as a proper service, we do not
    // active it, as it would never be marked as stopped by the existing logic
    //
    // app.activate(MadaraService::Database);

    if run_cmd.telemetry_params.telemetry {
        app.activate(MadaraService::Telemetry);
    }

    let l1_sync_enabled = !run_cmd.l1_sync_params.l1_sync_disabled;
    let l1_endpoint_some = run_cmd.l1_sync_params.l1_endpoint.is_some();
    if l1_sync_enabled && (l1_endpoint_some || !run_cmd.devnet) {
        app.activate(MadaraService::L1Sync);
    }

    if run_cmd.is_sequencer() {
        app.activate(MadaraService::BlockProduction);
    } else if !run_cmd.l2_sync_params.l2_sync_disabled {
        app.activate(MadaraService::L2Sync);
    }

    if !run_cmd.rpc_params.rpc_disable {
        app.activate(MadaraService::RpcUser);
    }

    if !run_cmd.rpc_params.rpc_disable && !run_cmd.rpc_params.rpc_admin {
        app.activate(MadaraService::RpcAdmin);
    }

    if run_cmd.gateway_params.feeder_gateway_enable || run_cmd.gateway_params.gateway_enable {
        app.activate(MadaraService::Gateway);
=======
    // Check if the devnet is running with the correct chain id.
    if run_cmd.devnet && chain_config.chain_id != NetworkType::Devnet.chain_id() {
        if !run_cmd.block_production_params.override_devnet_chain_id {
            tracing::error!("You are running a devnet with the network config of {:?}. This means that devnet transactions can be replayed on the actual network. Use `--network=devnet` instead. Or if this is the expected behavior please pass `--override-devnet-chain-id`", chain_config.chain_name);
            panic!();
        } else {
            // This log is immediately flooded with devnet accounts and so this can be missed.
            // Should we add a delay here to make this clearly visisble?
            tracing::warn!("You are running a devnet with the network config of {:?}. This means that devnet transactions can be replayed on the actual network.", run_cmd.network);
        }
>>>>>>> 86b2380c
    }

    app.start().await?;

    let _ = analytics.shutdown();

    anyhow::Ok(())
}<|MERGE_RESOLUTION|>--- conflicted
+++ resolved
@@ -218,7 +218,6 @@
     //                             SERVICES (START)                          //
     // ===================================================================== //
 
-<<<<<<< HEAD
     let app = ServiceMonitor::default()
         .with(service_db)?
         .with(service_l1)?
@@ -259,18 +258,6 @@
 
     if run_cmd.gateway_params.feeder_gateway_enable || run_cmd.gateway_params.gateway_enable {
         app.activate(MadaraService::Gateway);
-=======
-    // Check if the devnet is running with the correct chain id.
-    if run_cmd.devnet && chain_config.chain_id != NetworkType::Devnet.chain_id() {
-        if !run_cmd.block_production_params.override_devnet_chain_id {
-            tracing::error!("You are running a devnet with the network config of {:?}. This means that devnet transactions can be replayed on the actual network. Use `--network=devnet` instead. Or if this is the expected behavior please pass `--override-devnet-chain-id`", chain_config.chain_name);
-            panic!();
-        } else {
-            // This log is immediately flooded with devnet accounts and so this can be missed.
-            // Should we add a delay here to make this clearly visisble?
-            tracing::warn!("You are running a devnet with the network config of {:?}. This means that devnet transactions can be replayed on the actual network.", run_cmd.network);
-        }
->>>>>>> 86b2380c
     }
 
     app.start().await?;

--- conflicted
+++ resolved
@@ -36,13 +36,8 @@
 use mp_class::ConvertedClass;
 use mp_convert::ToFelt;
 use mp_receipt::from_blockifier_execution_info;
-<<<<<<< HEAD
 use mp_state_update::{ContractStorageDiffItem, DeclaredClassItem, NonceUpdate, StateDiff, StorageEntry};
 use mp_transactions::TransactionWithHash;
-=======
-use mp_state_update::{ContractStorageDiffItem, StateDiff, StorageEntry};
-use mp_transactions::{BroadcastedTransactionExt, TransactionWithHash};
->>>>>>> 7a759cc8
 use mp_utils::service::ServiceContext;
 use opentelemetry::KeyValue;
 use rand::{thread_rng, Rng};
@@ -60,12 +55,6 @@
 mod close_block;
 mod finalize_execution_state;
 pub mod metrics;
-<<<<<<< HEAD
-=======
-mod re_add_finalized_to_blockifier;
-use dotenv::dotenv;
-use std::env;
->>>>>>> 7a759cc8
 
 #[derive(Default, Clone)]
 struct ContinueBlockStats {
@@ -639,7 +628,6 @@
         Ok(())
     }
 
-<<<<<<< HEAD
     /// Updates the state diff to store a block hash at the special address 0x1, which serves as
     /// Starknet's block hash registry.
     ///
@@ -662,9 +650,6 @@
     ///
     /// It is also required by SNOS for PIEs creation of the block.
     fn update_block_hash_registry(&self, state_diff: &mut StateDiff, block_n: u64) -> Result<(), Error> {
-=======
-    fn maybe_add_prev_block_hash(&self, state_diff: &mut StateDiff, block_n: u64) -> Result<(), Error> {
->>>>>>> 7a759cc8
         if block_n >= 10 {
             let prev_block_number = block_n - 10;
             let prev_block_hash = self
@@ -680,21 +665,13 @@
                 })?;
 
             state_diff.storage_diffs.push(ContractStorageDiffItem {
-<<<<<<< HEAD
                 address: Felt::ONE, // Address 0x1
-=======
-                address: Felt::ONE,
->>>>>>> 7a759cc8
                 storage_entries: vec![StorageEntry { key: Felt::from(prev_block_number), value: prev_block_hash }],
             });
         }
         Ok(())
     }
 
-<<<<<<< HEAD
-=======
-    /// Each "tick" of the block time updates the pending block but only with the appropriate fraction of the total bouncer capacity.
->>>>>>> 7a759cc8
     #[tracing::instrument(skip(self), fields(module = "BlockProductionTask"))]
     pub async fn on_pending_time_tick(&mut self) -> Result<bool, Error> {
         dotenv().ok();
@@ -726,11 +703,7 @@
         // Check if block is full
         if block_now_full {
             let block_n = self.block_n();
-<<<<<<< HEAD
             self.update_block_hash_registry(&mut new_state_diff, block_n)?;
-=======
-            self.maybe_add_prev_block_hash(&mut new_state_diff, block_n)?;
->>>>>>> 7a759cc8
 
             tracing::info!("Resource limits reached, closing block early");
             self.close_and_prepare_next_block(new_state_diff, visited_segments, start_time).await?;
@@ -810,11 +783,7 @@
             block_now_full: _block_now_full,
         } = self.continue_block(self.backend.chain_config().bouncer_config.block_max_capacity)?;
 
-<<<<<<< HEAD
         self.update_block_hash_registry(&mut new_state_diff, block_n)?;
-=======
-        self.maybe_add_prev_block_hash(&mut new_state_diff, block_n)?;
->>>>>>> 7a759cc8
 
         self.close_and_prepare_next_block(new_state_diff, visited_segments, start_time).await
     }

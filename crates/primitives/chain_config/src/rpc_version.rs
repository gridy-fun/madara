use std::hash::Hash;
use std::str::FromStr;

const SUPPORTED_RPC_VERSIONS: [RpcVersion; 2] = [RpcVersion::RPC_VERSION_0_7_1, RpcVersion::RPC_VERSION_0_8_0];

#[derive(Default, Clone, Copy, PartialEq, Eq, PartialOrd, Ord, serde::Serialize, serde::Deserialize, Hash)]
pub struct RpcVersion([u8; 3]);

#[derive(thiserror::Error, Debug, PartialEq)]
pub enum RpcVersionError {
    #[error("Invalid number in version")]
    InvalidNumber(#[from] std::num::ParseIntError),
    #[error("Too many components in version: {0}")]
    TooManyComponents(usize),
    #[error("Invalid request path specified, could not extract a version")]
    InvalidPathSupplied,
    #[error("Invalid version specified")]
    InvalidVersion,
    #[error("Unsupported version specified")]
    UnsupportedVersion,
}

impl RpcVersion {
    pub const fn new(major: u8, minor: u8, patch: u8) -> Self {
        RpcVersion([major, minor, patch])
    }

<<<<<<< HEAD
    pub fn from_request_path(path: &str, version_default: RpcVersion) -> Result<Self, RpcVersionError> {
        log::debug!(target: "rpc_version", "extracting rpc version from request: {path}");
=======
    #[tracing::instrument(skip(path), fields(module = "RpcVersion"))]
    pub fn from_request_path(path: &str) -> Result<Self, RpcVersionError> {
        tracing::debug!(target: "rpc_version", "extracting rpc version from request: {path}");
>>>>>>> 9cb9c25a

        let path = path.to_ascii_lowercase();
        let parts: Vec<&str> = path.split('/').filter(|part| !part.is_empty()).collect();

<<<<<<< HEAD
        // If we have an empty path or just "/", fallback to latest rpc version
        if parts.len() == 1 || (parts.len() == 2 && parts[1].is_empty()) {
            log::debug!(target: "rpc_version", "no version, defaulting to latest");
            return Ok(version_default);
        }

        // Check if the path follows the correct format, i.e. /rpc/v[version].
        // If not, fallback to the latest version
        if parts.len() != 3 || parts[1] != "rpc" || !parts[2].starts_with('v') {
            log::debug!(target: "rpc_version", "invalid version format, defaulting to latest");
            return Ok(version_default);
        }

        log::debug!(target: "rpc_version", "looking for matching version...");
        let version_str = &parts[2][1..]; // without the 'v' prefix
        if let Ok(version) = RpcVersion::from_str(version_str) {
            if SUPPORTED_RPC_VERSIONS.contains(&version) {
                log::debug!(target: "rpc_version", "found matching version: {version}");
                Ok(version)
            } else {
                log::debug!(target: "rpc_version", "no matching version");
                Err(RpcVersionError::UnsupportedVersion)
=======
        tracing::debug!(target: "rpc_version", "version parts are: {parts:?}");

        match parts.as_slice() {
            // Match empty path
            [] => {
                tracing::debug!(target: "rpc_version", "No version specified, defaulting to latest.");
                Ok(Self::RPC_VERSION_LATEST)
            }
            // Match valid path format "/rpc/vX_Y_Z"
            ["rpc", version_str] if version_str.starts_with('v') => {
                let version_str = &version_str[1..]; // strip "v"
                match RpcVersion::from_str(version_str) {
                    Ok(version) if SUPPORTED_RPC_VERSIONS.contains(&version) => {
                        tracing::debug!(target: "rpc_version", "Found supported version: {version}");
                        Ok(version)
                    }
                    Ok(_) => {
                        tracing::debug!(target: "rpc_version", "Version unsupported");
                        Err(RpcVersionError::UnsupportedVersion)
                    }
                    Err(_) => {
                        tracing::debug!(target: "rpc_version", "Invalid version format: {version_str}");
                        Err(RpcVersionError::InvalidVersion)
                    }
                }
            }
            // Fallback for invalid format
            _ => {
                tracing::debug!(target: "rpc_version", "Invalid path format, defaulting to latest.");
                Ok(Self::RPC_VERSION_LATEST)
>>>>>>> 9cb9c25a
            }
        }
    }

    pub fn endpoint_prefix(&self) -> String {
        format!("/rpc/v{}", self)
    }

    pub fn module(&self) -> String {
        format!("v{}_{}_{}", self.0[0], self.0[1], self.0[2])
    }

    pub fn name(&self) -> String {
        format!("V{}_{}_{}", self.0[0], self.0[1], self.0[2])
    }

    pub const RPC_VERSION_0_7_1: RpcVersion = RpcVersion([0, 7, 1]);
    pub const RPC_VERSION_0_8_0: RpcVersion = RpcVersion([0, 8, 0]);
    pub const RPC_VERSION_ADMIN_0_1_0: RpcVersion = RpcVersion([0, 1, 0]);

    pub const RPC_VERSION_LATEST: RpcVersion = Self::RPC_VERSION_0_7_1;
    pub const RPC_VERSION_LATEST_ADMIN: RpcVersion = Self::RPC_VERSION_ADMIN_0_1_0;
}

impl std::fmt::Display for RpcVersion {
    fn fmt(&self, f: &mut std::fmt::Formatter<'_>) -> std::fmt::Result {
        write!(f, "{}.{}.{}", self.0[0], self.0[1], self.0[2])?;
        Ok(())
    }
}

// fallback to Display
impl std::fmt::Debug for RpcVersion {
    fn fmt(&self, f: &mut std::fmt::Formatter<'_>) -> std::fmt::Result {
        std::fmt::Display::fmt(self, f)
    }
}

impl FromStr for RpcVersion {
    type Err = RpcVersionError;

    fn from_str(version_str: &str) -> Result<Self, Self::Err> {
        let mut parts = version_str.split('_');

        let mut version = [0u8; 3];
        for (i, part) in parts.by_ref().take(3).enumerate() {
            version[i] = part.parse()?;
        }
        let extra = parts.count(); // remaining items in the iter
        if extra > 0 {
            return Err(RpcVersionError::TooManyComponents(extra + 3));
        }

        Ok(RpcVersion(version))
    }
}

#[cfg(test)]
mod tests {
    use super::*;

    #[test]
    fn test_rpc_version_string_2() {
        let version = RpcVersion::from_str("0_11").unwrap();
        assert_eq!(version, RpcVersion::new(0, 11, 0));
        assert_eq!(version.to_string(), "0.11.0");
    }

    #[test]
    fn test_rpc_version_string_3() {
        let version = RpcVersion::from_str("0_11_3").unwrap();
        assert_eq!(version, RpcVersion::new(0, 11, 3));
        assert_eq!(version.to_string(), "0.11.3");
    }

    #[test]
    fn test_rpc_version_string_invalid() {
        assert_eq!(RpcVersion::from_str("1_1_1_1_1"), Err(RpcVersionError::TooManyComponents(5)));

        assert!(
            matches!(RpcVersion::from_str("definitely_not_a_version"), Err(RpcVersionError::InvalidNumber(_))),
            "Expected InvalidNumber error"
        );

        assert!(
            matches!(RpcVersion::from_str("0_256_0"), Err(RpcVersionError::InvalidNumber(_))),
            "Expected InvalidNumber error"
        );
    }

    #[test]
    fn test_rpc_version_comparison() {
        let version_1 = RpcVersion::new(1, 2, 3);
        let version_2 = RpcVersion::new(1, 2, 4);
        let version_3 = RpcVersion::new(1, 3, 0);
        let version_4 = RpcVersion::new(2, 0, 0);
        let version_5 = RpcVersion::new(2, 0, 0);

        assert!(version_1 < version_2);
        assert!(version_2 < version_3);
        assert!(version_3 < version_4);
        assert!(version_4 == version_5);
    }

    #[test]
    fn test_from_request_path_valid() {
<<<<<<< HEAD
        assert_eq!(
            RpcVersion::from_request_path("/rpc/v0_7_1", RpcVersion([0, 0, 0])).unwrap(),
            RpcVersion::RPC_VERSION_0_7_1
        );
=======
        assert_eq!(RpcVersion::from_request_path("/rpc/v0_7_1/").unwrap(), RpcVersion::RPC_VERSION_0_7_1);
        assert_eq!(RpcVersion::from_request_path("/rpc/v0_7_1").unwrap(), RpcVersion::RPC_VERSION_0_7_1);
        assert_eq!(RpcVersion::from_request_path("/rpc/v0_8_0/").unwrap(), RpcVersion::RPC_VERSION_0_8_0);
        assert_eq!(RpcVersion::from_request_path("/rpc/v0_8_0").unwrap(), RpcVersion::RPC_VERSION_0_8_0);
>>>>>>> 9cb9c25a
    }

    #[test]
    fn test_from_request_path_empty() {
        assert_eq!(
            RpcVersion::from_request_path("", RpcVersion::RPC_VERSION_LATEST).unwrap(),
            RpcVersion::RPC_VERSION_LATEST
        );
    }

    #[test]
    fn test_from_request_path_root() {
        assert_eq!(
            RpcVersion::from_request_path("/", RpcVersion::RPC_VERSION_LATEST).unwrap(),
            RpcVersion::RPC_VERSION_LATEST
        );
    }

    #[test]
    fn test_from_request_path_invalid_format() {
        assert_eq!(
            RpcVersion::from_request_path("/invalid/path", RpcVersion::RPC_VERSION_LATEST).unwrap(),
            RpcVersion::RPC_VERSION_LATEST
        );
    }

    #[test]
    fn test_from_request_path_unsupported_version() {
        assert_eq!(
            RpcVersion::from_request_path("/rpc/v9_9_9", RpcVersion::RPC_VERSION_LATEST),
            Err(RpcVersionError::UnsupportedVersion)
        );
    }

    #[test]
    fn test_from_request_path_invalid_version() {
        assert_eq!(
            RpcVersion::from_request_path("/rpc/vx_y_z", RpcVersion::RPC_VERSION_LATEST),
            Err(RpcVersionError::InvalidVersion)
        );
    }
}<|MERGE_RESOLUTION|>--- conflicted
+++ resolved
@@ -25,49 +25,20 @@
         RpcVersion([major, minor, patch])
     }
 
-<<<<<<< HEAD
+    #[tracing::instrument(skip(path), fields(module = "RpcVersion"))]
     pub fn from_request_path(path: &str, version_default: RpcVersion) -> Result<Self, RpcVersionError> {
-        log::debug!(target: "rpc_version", "extracting rpc version from request: {path}");
-=======
-    #[tracing::instrument(skip(path), fields(module = "RpcVersion"))]
-    pub fn from_request_path(path: &str) -> Result<Self, RpcVersionError> {
         tracing::debug!(target: "rpc_version", "extracting rpc version from request: {path}");
->>>>>>> 9cb9c25a
 
         let path = path.to_ascii_lowercase();
         let parts: Vec<&str> = path.split('/').filter(|part| !part.is_empty()).collect();
 
-<<<<<<< HEAD
-        // If we have an empty path or just "/", fallback to latest rpc version
-        if parts.len() == 1 || (parts.len() == 2 && parts[1].is_empty()) {
-            log::debug!(target: "rpc_version", "no version, defaulting to latest");
-            return Ok(version_default);
-        }
-
-        // Check if the path follows the correct format, i.e. /rpc/v[version].
-        // If not, fallback to the latest version
-        if parts.len() != 3 || parts[1] != "rpc" || !parts[2].starts_with('v') {
-            log::debug!(target: "rpc_version", "invalid version format, defaulting to latest");
-            return Ok(version_default);
-        }
-
-        log::debug!(target: "rpc_version", "looking for matching version...");
-        let version_str = &parts[2][1..]; // without the 'v' prefix
-        if let Ok(version) = RpcVersion::from_str(version_str) {
-            if SUPPORTED_RPC_VERSIONS.contains(&version) {
-                log::debug!(target: "rpc_version", "found matching version: {version}");
-                Ok(version)
-            } else {
-                log::debug!(target: "rpc_version", "no matching version");
-                Err(RpcVersionError::UnsupportedVersion)
-=======
         tracing::debug!(target: "rpc_version", "version parts are: {parts:?}");
 
         match parts.as_slice() {
             // Match empty path
             [] => {
                 tracing::debug!(target: "rpc_version", "No version specified, defaulting to latest.");
-                Ok(Self::RPC_VERSION_LATEST)
+                Ok(version_default)
             }
             // Match valid path format "/rpc/vX_Y_Z"
             ["rpc", version_str] if version_str.starts_with('v') => {
@@ -90,8 +61,7 @@
             // Fallback for invalid format
             _ => {
                 tracing::debug!(target: "rpc_version", "Invalid path format, defaulting to latest.");
-                Ok(Self::RPC_VERSION_LATEST)
->>>>>>> 9cb9c25a
+                Ok(version_default)
             }
         }
     }
@@ -198,17 +168,22 @@
 
     #[test]
     fn test_from_request_path_valid() {
-<<<<<<< HEAD
-        assert_eq!(
-            RpcVersion::from_request_path("/rpc/v0_7_1", RpcVersion([0, 0, 0])).unwrap(),
+        assert_eq!(
+            RpcVersion::from_request_path("/rpc/v0_7_1/", RpcVersion::RPC_VERSION_LATEST).unwrap(),
             RpcVersion::RPC_VERSION_0_7_1
         );
-=======
-        assert_eq!(RpcVersion::from_request_path("/rpc/v0_7_1/").unwrap(), RpcVersion::RPC_VERSION_0_7_1);
-        assert_eq!(RpcVersion::from_request_path("/rpc/v0_7_1").unwrap(), RpcVersion::RPC_VERSION_0_7_1);
-        assert_eq!(RpcVersion::from_request_path("/rpc/v0_8_0/").unwrap(), RpcVersion::RPC_VERSION_0_8_0);
-        assert_eq!(RpcVersion::from_request_path("/rpc/v0_8_0").unwrap(), RpcVersion::RPC_VERSION_0_8_0);
->>>>>>> 9cb9c25a
+        assert_eq!(
+            RpcVersion::from_request_path("/rpc/v0_7_1", RpcVersion::RPC_VERSION_LATEST).unwrap(),
+            RpcVersion::RPC_VERSION_0_7_1
+        );
+        assert_eq!(
+            RpcVersion::from_request_path("/rpc/v0_8_0/", RpcVersion::RPC_VERSION_LATEST).unwrap(),
+            RpcVersion::RPC_VERSION_0_8_0
+        );
+        assert_eq!(
+            RpcVersion::from_request_path("/rpc/v0_8_0", RpcVersion::RPC_VERSION_LATEST).unwrap(),
+            RpcVersion::RPC_VERSION_0_8_0
+        );
     }
 
     #[test]

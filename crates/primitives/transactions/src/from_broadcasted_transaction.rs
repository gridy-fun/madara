use crate::{
<<<<<<< HEAD
    broadcasted_to_blockifier::is_query, BroadcastedDeclareTransactionV0, DeclareTransaction, DeclareTransactionV0,
    DeclareTransactionV1, DeclareTransactionV2, DeclareTransactionV3, DeployAccountTransaction,
    DeployAccountTransactionV1, DeployAccountTransactionV3, InvokeTransaction, InvokeTransactionV1,
    InvokeTransactionV3, Transaction, TransactionWithHash,
=======
    BroadcastedDeclareTransactionV0, DeclareTransaction, DeclareTransactionV0, DeclareTransactionV1,
    DeclareTransactionV2, DeclareTransactionV3, DeployAccountTransaction, InvokeTransaction, Transaction,
    TransactionWithHash,
>>>>>>> 86b2380c
};
use mp_chain_config::StarknetVersion;
use starknet_core::types::{
    BroadcastedDeclareTransaction, BroadcastedDeclareTransactionV1, BroadcastedDeclareTransactionV2,
    BroadcastedDeclareTransactionV3, BroadcastedDeployAccountTransaction, BroadcastedDeployAccountTransactionV1,
    BroadcastedDeployAccountTransactionV3, BroadcastedInvokeTransaction, BroadcastedInvokeTransactionV1,
    BroadcastedInvokeTransactionV3, BroadcastedTransaction,
};
use starknet_types_core::felt::Felt;

// class_hash is required for DeclareTransaction
impl TransactionWithHash {
    pub fn from_broadcasted(
<<<<<<< HEAD
        tx: BroadcastedTransaction,
=======
        tx: starknet_types_rpc::BroadcastedTxn<Felt>,
>>>>>>> 86b2380c
        chain_id: Felt,
        starknet_version: StarknetVersion,
        class_hash: Option<Felt>,
    ) -> Self {
        let is_query = is_query(&tx);
<<<<<<< HEAD
        let transaction = match tx {
            BroadcastedTransaction::Invoke(tx) => Transaction::Invoke(tx.into()),
            BroadcastedTransaction::DeployAccount(tx) => Transaction::DeployAccount(tx.into()),
            BroadcastedTransaction::Declare(tx) => Transaction::Declare(DeclareTransaction::from_broadcasted(
                tx,
                class_hash.expect("Class hash must be provided for DeclareTransaction"),
            )),
=======
        let transaction: Transaction = match tx {
            starknet_types_rpc::BroadcastedTxn::Invoke(tx) => Transaction::Invoke(tx.into()),
            starknet_types_rpc::BroadcastedTxn::Declare(tx) => {
                Transaction::Declare(DeclareTransaction::from_broadcasted(
                    tx,
                    class_hash.expect("Class hash must be provided for DeclareTransaction"),
                ))
            }
            starknet_types_rpc::BroadcastedTxn::DeployAccount(tx) => Transaction::DeployAccount(tx.into()),
>>>>>>> 86b2380c
        };
        let hash = transaction.compute_hash(chain_id, starknet_version, is_query);
        Self { hash, transaction }
    }
}

<<<<<<< HEAD
impl From<BroadcastedInvokeTransaction> for InvokeTransaction {
    fn from(tx: BroadcastedInvokeTransaction) -> Self {
        match tx {
            BroadcastedInvokeTransaction::V1(tx) => InvokeTransaction::V1(tx.into()),
            BroadcastedInvokeTransaction::V3(tx) => InvokeTransaction::V3(tx.into()),
        }
    }
}

impl From<BroadcastedInvokeTransactionV1> for InvokeTransactionV1 {
    fn from(tx: BroadcastedInvokeTransactionV1) -> Self {
        Self {
            sender_address: tx.sender_address,
            calldata: tx.calldata,
            max_fee: tx.max_fee,
            signature: tx.signature,
            nonce: tx.nonce,
        }
    }
}

impl From<BroadcastedInvokeTransactionV3> for InvokeTransactionV3 {
    fn from(tx: BroadcastedInvokeTransactionV3) -> Self {
        Self {
            sender_address: tx.sender_address,
            calldata: tx.calldata,
            signature: tx.signature,
            nonce: tx.nonce,
            resource_bounds: tx.resource_bounds.into(),
            tip: tx.tip,
            paymaster_data: tx.paymaster_data,
            account_deployment_data: tx.account_deployment_data,
            nonce_data_availability_mode: tx.nonce_data_availability_mode.into(),
            fee_data_availability_mode: tx.fee_data_availability_mode.into(),
=======
impl From<starknet_types_rpc::BroadcastedInvokeTxn<Felt>> for InvokeTransaction {
    fn from(tx: starknet_types_rpc::BroadcastedInvokeTxn<Felt>) -> Self {
        match tx {
            starknet_types_rpc::BroadcastedInvokeTxn::V0(tx) => InvokeTransaction::V0(tx.into()),
            starknet_types_rpc::BroadcastedInvokeTxn::V1(tx) => InvokeTransaction::V1(tx.into()),
            starknet_types_rpc::BroadcastedInvokeTxn::V3(tx) => InvokeTransaction::V3(tx.into()),
            starknet_types_rpc::BroadcastedInvokeTxn::QueryV0(tx) => InvokeTransaction::V0(tx.into()),
            starknet_types_rpc::BroadcastedInvokeTxn::QueryV1(tx) => InvokeTransaction::V1(tx.into()),
            starknet_types_rpc::BroadcastedInvokeTxn::QueryV3(tx) => InvokeTransaction::V3(tx.into()),
>>>>>>> 86b2380c
        }
    }
}

impl DeclareTransaction {
<<<<<<< HEAD
    fn from_broadcasted(tx: BroadcastedDeclareTransaction, class_hash: Felt) -> Self {
        match tx {
            BroadcastedDeclareTransaction::V1(tx) => {
                DeclareTransaction::V1(DeclareTransactionV1::from_broadcasted(tx, class_hash))
            }
            BroadcastedDeclareTransaction::V2(tx) => {
                DeclareTransaction::V2(DeclareTransactionV2::from_broadcasted(tx, class_hash))
            }
            BroadcastedDeclareTransaction::V3(tx) => {
=======
    fn from_broadcasted(tx: starknet_types_rpc::BroadcastedDeclareTxn<Felt>, class_hash: Felt) -> Self {
        match tx {
            starknet_types_rpc::BroadcastedDeclareTxn::V1(tx)
            | starknet_types_rpc::BroadcastedDeclareTxn::QueryV1(tx) => {
                DeclareTransaction::V1(DeclareTransactionV1::from_broadcasted(tx, class_hash))
            }
            starknet_types_rpc::BroadcastedDeclareTxn::V2(tx)
            | starknet_types_rpc::BroadcastedDeclareTxn::QueryV2(tx) => {
                DeclareTransaction::V2(DeclareTransactionV2::from_broadcasted(tx, class_hash))
            }
            starknet_types_rpc::BroadcastedDeclareTxn::V3(tx)
            | starknet_types_rpc::BroadcastedDeclareTxn::QueryV3(tx) => {
>>>>>>> 86b2380c
                DeclareTransaction::V3(DeclareTransactionV3::from_broadcasted(tx, class_hash))
            }
        }
    }

    pub fn from_broadcasted_declare_v0(tx: BroadcastedDeclareTransactionV0, class_hash: Felt) -> Self {
        DeclareTransaction::V0(DeclareTransactionV0::from_broadcasted_declare_v0(tx, class_hash))
    }
}

impl DeclareTransactionV0 {
    fn from_broadcasted_declare_v0(tx: BroadcastedDeclareTransactionV0, class_hash: Felt) -> Self {
        Self { sender_address: tx.sender_address, max_fee: tx.max_fee, signature: tx.signature, class_hash }
    }
}

impl DeclareTransactionV1 {
<<<<<<< HEAD
    fn from_broadcasted(tx: BroadcastedDeclareTransactionV1, class_hash: Felt) -> Self {
=======
    fn from_broadcasted(tx: starknet_types_rpc::BroadcastedDeclareTxnV1<Felt>, class_hash: Felt) -> Self {
>>>>>>> 86b2380c
        Self {
            sender_address: tx.sender_address,
            max_fee: tx.max_fee,
            signature: tx.signature,
            nonce: tx.nonce,
            class_hash,
        }
    }
}

impl DeclareTransactionV2 {
<<<<<<< HEAD
    fn from_broadcasted(tx: BroadcastedDeclareTransactionV2, class_hash: Felt) -> Self {
=======
    fn from_broadcasted(tx: starknet_types_rpc::BroadcastedDeclareTxnV2<Felt>, class_hash: Felt) -> Self {
>>>>>>> 86b2380c
        Self {
            sender_address: tx.sender_address,
            compiled_class_hash: tx.compiled_class_hash,
            max_fee: tx.max_fee,
            signature: tx.signature,
            nonce: tx.nonce,
            class_hash,
        }
    }
}

impl DeclareTransactionV3 {
<<<<<<< HEAD
    fn from_broadcasted(tx: BroadcastedDeclareTransactionV3, class_hash: Felt) -> Self {
=======
    fn from_broadcasted(tx: starknet_types_rpc::BroadcastedDeclareTxnV3<Felt>, class_hash: Felt) -> Self {
>>>>>>> 86b2380c
        Self {
            sender_address: tx.sender_address,
            compiled_class_hash: tx.compiled_class_hash,
            signature: tx.signature,
            nonce: tx.nonce,
            class_hash,
            resource_bounds: tx.resource_bounds.into(),
            tip: tx.tip,
            paymaster_data: tx.paymaster_data,
            account_deployment_data: tx.account_deployment_data,
            nonce_data_availability_mode: tx.nonce_data_availability_mode.into(),
            fee_data_availability_mode: tx.fee_data_availability_mode.into(),
        }
    }
}

<<<<<<< HEAD
impl From<BroadcastedDeployAccountTransaction> for DeployAccountTransaction {
    fn from(tx: BroadcastedDeployAccountTransaction) -> Self {
        match tx {
            BroadcastedDeployAccountTransaction::V1(tx) => DeployAccountTransaction::V1(tx.into()),
            BroadcastedDeployAccountTransaction::V3(tx) => DeployAccountTransaction::V3(tx.into()),
        }
    }
}

impl From<BroadcastedDeployAccountTransactionV1> for DeployAccountTransactionV1 {
    fn from(tx: BroadcastedDeployAccountTransactionV1) -> Self {
        Self {
            max_fee: tx.max_fee,
            signature: tx.signature,
            nonce: tx.nonce,
            contract_address_salt: tx.contract_address_salt,
            constructor_calldata: tx.constructor_calldata,
            class_hash: tx.class_hash,
        }
    }
}

impl From<BroadcastedDeployAccountTransactionV3> for DeployAccountTransactionV3 {
    fn from(tx: BroadcastedDeployAccountTransactionV3) -> Self {
        Self {
            signature: tx.signature,
            nonce: tx.nonce,
            contract_address_salt: tx.contract_address_salt,
            constructor_calldata: tx.constructor_calldata,
            class_hash: tx.class_hash,
            resource_bounds: tx.resource_bounds.into(),
            tip: tx.tip,
            paymaster_data: tx.paymaster_data,
            nonce_data_availability_mode: tx.nonce_data_availability_mode.into(),
            fee_data_availability_mode: tx.fee_data_availability_mode.into(),
=======
impl From<starknet_types_rpc::BroadcastedDeployAccountTxn<Felt>> for DeployAccountTransaction {
    fn from(tx: starknet_types_rpc::BroadcastedDeployAccountTxn<Felt>) -> Self {
        match tx {
            starknet_types_rpc::BroadcastedDeployAccountTxn::V1(tx)
            | starknet_types_rpc::BroadcastedDeployAccountTxn::QueryV1(tx) => DeployAccountTransaction::V1(tx.into()),
            starknet_types_rpc::BroadcastedDeployAccountTxn::V3(tx)
            | starknet_types_rpc::BroadcastedDeployAccountTxn::QueryV3(tx) => DeployAccountTransaction::V3(tx.into()),
        }
    }
}

pub(crate) fn is_query(tx: &starknet_types_rpc::BroadcastedTxn<Felt>) -> bool {
    use starknet_types_rpc::{
        BroadcastedDeclareTxn, BroadcastedDeployAccountTxn, BroadcastedInvokeTxn, BroadcastedTxn,
    };

    match tx {
        BroadcastedTxn::Invoke(tx) => matches!(
            tx,
            BroadcastedInvokeTxn::QueryV0(_) | BroadcastedInvokeTxn::QueryV1(_) | BroadcastedInvokeTxn::QueryV3(_)
        ),
        BroadcastedTxn::Declare(tx) => matches!(
            tx,
            BroadcastedDeclareTxn::QueryV1(_) | BroadcastedDeclareTxn::QueryV2(_) | BroadcastedDeclareTxn::QueryV3(_)
        ),
        BroadcastedTxn::DeployAccount(tx) => {
            matches!(tx, BroadcastedDeployAccountTxn::QueryV1(_) | BroadcastedDeployAccountTxn::QueryV3(_))
>>>>>>> 86b2380c
        }
    }
}<|MERGE_RESOLUTION|>--- conflicted
+++ resolved
@@ -1,46 +1,20 @@
 use crate::{
-<<<<<<< HEAD
-    broadcasted_to_blockifier::is_query, BroadcastedDeclareTransactionV0, DeclareTransaction, DeclareTransactionV0,
-    DeclareTransactionV1, DeclareTransactionV2, DeclareTransactionV3, DeployAccountTransaction,
-    DeployAccountTransactionV1, DeployAccountTransactionV3, InvokeTransaction, InvokeTransactionV1,
-    InvokeTransactionV3, Transaction, TransactionWithHash,
-=======
     BroadcastedDeclareTransactionV0, DeclareTransaction, DeclareTransactionV0, DeclareTransactionV1,
     DeclareTransactionV2, DeclareTransactionV3, DeployAccountTransaction, InvokeTransaction, Transaction,
     TransactionWithHash,
->>>>>>> 86b2380c
 };
 use mp_chain_config::StarknetVersion;
-use starknet_core::types::{
-    BroadcastedDeclareTransaction, BroadcastedDeclareTransactionV1, BroadcastedDeclareTransactionV2,
-    BroadcastedDeclareTransactionV3, BroadcastedDeployAccountTransaction, BroadcastedDeployAccountTransactionV1,
-    BroadcastedDeployAccountTransactionV3, BroadcastedInvokeTransaction, BroadcastedInvokeTransactionV1,
-    BroadcastedInvokeTransactionV3, BroadcastedTransaction,
-};
 use starknet_types_core::felt::Felt;
 
 // class_hash is required for DeclareTransaction
 impl TransactionWithHash {
     pub fn from_broadcasted(
-<<<<<<< HEAD
-        tx: BroadcastedTransaction,
-=======
         tx: starknet_types_rpc::BroadcastedTxn<Felt>,
->>>>>>> 86b2380c
         chain_id: Felt,
         starknet_version: StarknetVersion,
         class_hash: Option<Felt>,
     ) -> Self {
         let is_query = is_query(&tx);
-<<<<<<< HEAD
-        let transaction = match tx {
-            BroadcastedTransaction::Invoke(tx) => Transaction::Invoke(tx.into()),
-            BroadcastedTransaction::DeployAccount(tx) => Transaction::DeployAccount(tx.into()),
-            BroadcastedTransaction::Declare(tx) => Transaction::Declare(DeclareTransaction::from_broadcasted(
-                tx,
-                class_hash.expect("Class hash must be provided for DeclareTransaction"),
-            )),
-=======
         let transaction: Transaction = match tx {
             starknet_types_rpc::BroadcastedTxn::Invoke(tx) => Transaction::Invoke(tx.into()),
             starknet_types_rpc::BroadcastedTxn::Declare(tx) => {
@@ -50,49 +24,12 @@
                 ))
             }
             starknet_types_rpc::BroadcastedTxn::DeployAccount(tx) => Transaction::DeployAccount(tx.into()),
->>>>>>> 86b2380c
         };
         let hash = transaction.compute_hash(chain_id, starknet_version, is_query);
         Self { hash, transaction }
     }
 }
 
-<<<<<<< HEAD
-impl From<BroadcastedInvokeTransaction> for InvokeTransaction {
-    fn from(tx: BroadcastedInvokeTransaction) -> Self {
-        match tx {
-            BroadcastedInvokeTransaction::V1(tx) => InvokeTransaction::V1(tx.into()),
-            BroadcastedInvokeTransaction::V3(tx) => InvokeTransaction::V3(tx.into()),
-        }
-    }
-}
-
-impl From<BroadcastedInvokeTransactionV1> for InvokeTransactionV1 {
-    fn from(tx: BroadcastedInvokeTransactionV1) -> Self {
-        Self {
-            sender_address: tx.sender_address,
-            calldata: tx.calldata,
-            max_fee: tx.max_fee,
-            signature: tx.signature,
-            nonce: tx.nonce,
-        }
-    }
-}
-
-impl From<BroadcastedInvokeTransactionV3> for InvokeTransactionV3 {
-    fn from(tx: BroadcastedInvokeTransactionV3) -> Self {
-        Self {
-            sender_address: tx.sender_address,
-            calldata: tx.calldata,
-            signature: tx.signature,
-            nonce: tx.nonce,
-            resource_bounds: tx.resource_bounds.into(),
-            tip: tx.tip,
-            paymaster_data: tx.paymaster_data,
-            account_deployment_data: tx.account_deployment_data,
-            nonce_data_availability_mode: tx.nonce_data_availability_mode.into(),
-            fee_data_availability_mode: tx.fee_data_availability_mode.into(),
-=======
 impl From<starknet_types_rpc::BroadcastedInvokeTxn<Felt>> for InvokeTransaction {
     fn from(tx: starknet_types_rpc::BroadcastedInvokeTxn<Felt>) -> Self {
         match tx {
@@ -102,23 +39,11 @@
             starknet_types_rpc::BroadcastedInvokeTxn::QueryV0(tx) => InvokeTransaction::V0(tx.into()),
             starknet_types_rpc::BroadcastedInvokeTxn::QueryV1(tx) => InvokeTransaction::V1(tx.into()),
             starknet_types_rpc::BroadcastedInvokeTxn::QueryV3(tx) => InvokeTransaction::V3(tx.into()),
->>>>>>> 86b2380c
         }
     }
 }
 
 impl DeclareTransaction {
-<<<<<<< HEAD
-    fn from_broadcasted(tx: BroadcastedDeclareTransaction, class_hash: Felt) -> Self {
-        match tx {
-            BroadcastedDeclareTransaction::V1(tx) => {
-                DeclareTransaction::V1(DeclareTransactionV1::from_broadcasted(tx, class_hash))
-            }
-            BroadcastedDeclareTransaction::V2(tx) => {
-                DeclareTransaction::V2(DeclareTransactionV2::from_broadcasted(tx, class_hash))
-            }
-            BroadcastedDeclareTransaction::V3(tx) => {
-=======
     fn from_broadcasted(tx: starknet_types_rpc::BroadcastedDeclareTxn<Felt>, class_hash: Felt) -> Self {
         match tx {
             starknet_types_rpc::BroadcastedDeclareTxn::V1(tx)
@@ -131,7 +56,6 @@
             }
             starknet_types_rpc::BroadcastedDeclareTxn::V3(tx)
             | starknet_types_rpc::BroadcastedDeclareTxn::QueryV3(tx) => {
->>>>>>> 86b2380c
                 DeclareTransaction::V3(DeclareTransactionV3::from_broadcasted(tx, class_hash))
             }
         }
@@ -149,11 +73,7 @@
 }
 
 impl DeclareTransactionV1 {
-<<<<<<< HEAD
-    fn from_broadcasted(tx: BroadcastedDeclareTransactionV1, class_hash: Felt) -> Self {
-=======
     fn from_broadcasted(tx: starknet_types_rpc::BroadcastedDeclareTxnV1<Felt>, class_hash: Felt) -> Self {
->>>>>>> 86b2380c
         Self {
             sender_address: tx.sender_address,
             max_fee: tx.max_fee,
@@ -165,11 +85,7 @@
 }
 
 impl DeclareTransactionV2 {
-<<<<<<< HEAD
-    fn from_broadcasted(tx: BroadcastedDeclareTransactionV2, class_hash: Felt) -> Self {
-=======
     fn from_broadcasted(tx: starknet_types_rpc::BroadcastedDeclareTxnV2<Felt>, class_hash: Felt) -> Self {
->>>>>>> 86b2380c
         Self {
             sender_address: tx.sender_address,
             compiled_class_hash: tx.compiled_class_hash,
@@ -182,11 +98,7 @@
 }
 
 impl DeclareTransactionV3 {
-<<<<<<< HEAD
-    fn from_broadcasted(tx: BroadcastedDeclareTransactionV3, class_hash: Felt) -> Self {
-=======
     fn from_broadcasted(tx: starknet_types_rpc::BroadcastedDeclareTxnV3<Felt>, class_hash: Felt) -> Self {
->>>>>>> 86b2380c
         Self {
             sender_address: tx.sender_address,
             compiled_class_hash: tx.compiled_class_hash,
@@ -203,43 +115,6 @@
     }
 }
 
-<<<<<<< HEAD
-impl From<BroadcastedDeployAccountTransaction> for DeployAccountTransaction {
-    fn from(tx: BroadcastedDeployAccountTransaction) -> Self {
-        match tx {
-            BroadcastedDeployAccountTransaction::V1(tx) => DeployAccountTransaction::V1(tx.into()),
-            BroadcastedDeployAccountTransaction::V3(tx) => DeployAccountTransaction::V3(tx.into()),
-        }
-    }
-}
-
-impl From<BroadcastedDeployAccountTransactionV1> for DeployAccountTransactionV1 {
-    fn from(tx: BroadcastedDeployAccountTransactionV1) -> Self {
-        Self {
-            max_fee: tx.max_fee,
-            signature: tx.signature,
-            nonce: tx.nonce,
-            contract_address_salt: tx.contract_address_salt,
-            constructor_calldata: tx.constructor_calldata,
-            class_hash: tx.class_hash,
-        }
-    }
-}
-
-impl From<BroadcastedDeployAccountTransactionV3> for DeployAccountTransactionV3 {
-    fn from(tx: BroadcastedDeployAccountTransactionV3) -> Self {
-        Self {
-            signature: tx.signature,
-            nonce: tx.nonce,
-            contract_address_salt: tx.contract_address_salt,
-            constructor_calldata: tx.constructor_calldata,
-            class_hash: tx.class_hash,
-            resource_bounds: tx.resource_bounds.into(),
-            tip: tx.tip,
-            paymaster_data: tx.paymaster_data,
-            nonce_data_availability_mode: tx.nonce_data_availability_mode.into(),
-            fee_data_availability_mode: tx.fee_data_availability_mode.into(),
-=======
 impl From<starknet_types_rpc::BroadcastedDeployAccountTxn<Felt>> for DeployAccountTransaction {
     fn from(tx: starknet_types_rpc::BroadcastedDeployAccountTxn<Felt>) -> Self {
         match tx {
@@ -267,7 +142,6 @@
         ),
         BroadcastedTxn::DeployAccount(tx) => {
             matches!(tx, BroadcastedDeployAccountTxn::QueryV1(_) | BroadcastedDeployAccountTxn::QueryV3(_))
->>>>>>> 86b2380c
         }
     }
 }
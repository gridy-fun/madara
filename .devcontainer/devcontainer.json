--- conflicted
+++ resolved
@@ -1,5 +1,4 @@
 {
-<<<<<<< HEAD
     "build": {
         "dockerfile": "Dockerfile"
     },
@@ -26,20 +25,4 @@
 
     "postStartCommand": "git config --global --add safe.directory ${containerWorkspaceFolder}",
     "postAttachCommand": "${containerWorkspaceFolder}/.devcontainer/setup.sh"
-=======
-  "image": "mcr.microsoft.com/devcontainers/universal:2",
-  "features": {
-    "ghcr.io/devcontainers/features/rust:1": {},
-    "ghcr.io/lee-orr/rusty-dev-containers/wasm32-unknown-unknown:0": {},
-    "ghcr.io/devcontainers/features/git:1": {},
-    "ghcr.io/devcontainers/features/github-cli:1": {},
-    "ghcr.io/devcontainers/features/node:1": {},
-    "ghcr.io/devcontainers-contrib/features/protoc-asdf:1": {}
-  },
-  "hostRequirements": {
-    "cpus": 8,
-    "memory": "16gb",
-    "storage": "128gb"
-  }
->>>>>>> a3101a4e
 }
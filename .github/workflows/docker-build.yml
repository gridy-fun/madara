name: Build/Push Docker Image to ghcr

on:
  release:
    types: [published]
  workflow_dispatch:

<<<<<<< HEAD
jobs:
  build:
    runs-on: ubuntu-latest
=======
permissions:
  contents: read
  packages: write
>>>>>>> 2e1c7390

jobs:
  build_and_push:
    runs-on: ubuntu-latest
    steps:
      - name: Checkout code
        uses: actions/checkout@v3

      - name: Set up Docker Buildx
        uses: docker/setup-buildx-action@v2
        with:
          driver: docker

      - name: Log in to GitHub Container Registry
        uses: docker/login-action@v2
        with:
          registry: ghcr.io
          username: ${{ github.actor }}
          password: ${{ secrets.GITHUB_TOKEN }}

      - name: Set Docker image tag
        id: vars
        run: |
          if [ "${{ github.event_name }}" == "release" ]; then
            echo "TAG=${{ github.event.release.tag_name }}" >> $GITHUB_ENV
          else
            echo "TAG=latest" >> $GITHUB_ENV
          fi

      - name: Build and push Docker image
        uses: docker/build-push-action@v4
        with:
          context: .
          file: ./Dockerfile
          push: true
          tags: ghcr.io/${{ github.repository_owner }}/${{ github.event.repository.name }}:${{ env.TAG }}<|MERGE_RESOLUTION|>--- conflicted
+++ resolved
@@ -5,15 +5,9 @@
     types: [published]
   workflow_dispatch:
 
-<<<<<<< HEAD
-jobs:
-  build:
-    runs-on: ubuntu-latest
-=======
 permissions:
   contents: read
   packages: write
->>>>>>> 2e1c7390
 
 jobs:
   build_and_push:

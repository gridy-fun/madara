--- conflicted
+++ resolved
@@ -177,7 +177,6 @@
 parking_lot = "0.12.1"
 async-trait = "0.1.73"
 indexmap = { git = "https://github.com/bluss/indexmap", rev = "ca5f848e10c31e80aeaad0720d14aa2f6dd6cfb1", default-features = false }
-<<<<<<< HEAD
 num-traits = "0.2.8"
 
 # Deoxys
@@ -194,6 +193,4 @@
 starknet-gateway-client = { git = "https://github.com/KasarLabs/pathfinder", branch = "main"}
 starknet-gateway-test-fixtures = { git = "https://github.com/KasarLabs/pathfinder", branch = "main"}
 reqwest = "0.11.18"
-=======
-num-traits = "0.2.16"
->>>>>>> e847a76a
+num-traits = "0.2.16"
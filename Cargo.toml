--- conflicted
+++ resolved
@@ -233,7 +233,6 @@
 num-traits = "0.2.17"
 num-bigint = "0.4.4"
 phf = { version = "0.11", default-features = false }
-<<<<<<< HEAD
 
 # Deoxys
 mc-deoxys = { path = "crates/client/deoxys" }
@@ -285,7 +284,4 @@
 tracing-subscriber = "0.3.16"
 tower = "0.4"
 url = "2.4.1"
-=======
-url = "2.4.1"
-hashbrown = "0.14.2"
->>>>>>> 2a4edbe2
+hashbrown = "0.14.2"
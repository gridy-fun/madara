--- conflicted
+++ resolved
@@ -2,11 +2,8 @@
 
 ## Next release
 
-<<<<<<< HEAD
 - fix(rpc): handle batched requests in middleware
-=======
 - feat(script): added more capabilities to the launcher script
->>>>>>> 6efc4d62
 - fix(fgw): sync from other nodes and block signature
 - fix: added more launcher capabilities
 - fix(cleanup): Updated EditorConfig to 4-space indents

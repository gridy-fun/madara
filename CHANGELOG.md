--- conflicted
+++ resolved
@@ -2,15 +2,9 @@
 
 ## Next release
 
-<<<<<<< HEAD
-<<<<<<< HEAD
 - feat(v0.8.0-rc0): starknet_subscribeNewHeads
-=======
-=======
 - fix(compilation): devnet contract artifacts are not compiled by `cargo build` anymore
->>>>>>> a0fa067e
 - feat: add fgw get_block_traces
->>>>>>> main
 - refactor: use `hyper` & `tower` instead of `reqwest` for feeder client
 - fix(namespace): versioning now works for methods without `starknet` namesapce
 - fix(compile): wrong struct field being used in state map conversion

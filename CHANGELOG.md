# Madara Changelog

## Next release

<<<<<<< HEAD
=======
- fix: contract 0 state diff fixed
>>>>>>> b45bd6aa
- refactor(rpc): re-worked rpc tower server and added proper websocket support
- fix(network): added the FGW and gateway url to the chain config
- fix(block_hash): block hash mismatch on transaction with an empty signature
- feat: declare v0, l1 handler support added
- feat: strk gas price cli param added
- fix(snos): added special address while closing block for SNOS
- fix(mempool): validator errors were ignored in `mempool/rsc/lib.rs`
- fix(primitives): fixed storage entries not being sorted in state commitment
- fix(devnet): devnet predeployed contracts stable address across systems (re)
- chore: Fixed README table format
- fix(cli): fixed devnet cli arguments
- fix(db): max rocksdb LOG files count and size and add more memory metrics
- fix(devnet): devnet predeployed contracts stable address across systems
- feat: gas fee flag added
- fix(mempool): fixed proptesting of the inner mempool
- fix(clippy): disallow printlns in workspace
- fix(db): storing a block needs to clear the current pending block
- fix(sync): Fixed pipeline stalling on machines with few cpu cores
- fix(rpc): handle batched requests in middleware
- chore: padded devnet address display with 64 chars
- feat(script): added more capabilities to the launcher script
- fix(fgw): sync from other nodes and block signature
- fix: added more launcher capabilities
- fix(cleanup): Updated EditorConfig to 4-space indents
- fix(tests): Fixed local testing scripts
- fix: override chain config
- fix: estimate_fee should through an error if any txn fails
- fix: rejected transaction block production panic
- fix(sync): pending block retrying mechanism
- feat(clean): dc_db: rename `DbBlockId::BlockN` to `DbBlockId::Number`
- feat(cli): Environment variables can be used to specify Madara parameters
- fix:(tests): Add testing feature to mc-db dev dependency (#294)
- feat: new crate gateway client & server
- test: Starknet-js basic tests added
- test: add block conversion task test
- fix(docs): updated readme and fixed launcher
- fix(ci): added gateway key to fix rate limit on tests
- feat(cli): launcher script and release workflows
- fix: cleaned cli settings for sequencer, devnet and full
- feat: move to karnot runner
- fix: docker file fixes for devnet
- fix(block-production): fix bouncer calculation and declared classes
- fix: Fix pending block sync and add real FGW tests
- test: tests added for verify and apply task in l2 sync
- fix: UDC cairo 0 migration & events logic fix
- fix: response of spec version rpc call fixed
- tests: integration test for l2 fetch task added
- refactor: calculate class hashes in devnet
- feat: add config file and preset configure chain
- refactor: change default chain id and add custom flag to override
- fix: generate a fixed set of public and private keys for devnet
- fix: defaulted l1 gas price in devnet mode
- fix: fixed anvil port value in tests
- fix: flaky tests in gas price worker fixed
- ci: add coveralls report
- test: added tests for declare and deploy transactions
- fix: pending block must always be returned in rpc even if none is in db
- fix: fixed the starting block arg with an ignore_block_order argument
- docs: fixed Docker Compose instructions
- fix: removed unused dependencies with udeps and machete
- feat: add devnet via `--devnet` cli argument
- refactor: class import from FGW
- code docs: documented how get_storage_at is implemented
- fix: L1 rpc <=> network mismatch
- feat: rpc versioning
- feat: bumping Starknet version from v0.13.2 to Starknet v0.13.2.1
- fix: replaced old namings with adapted namings
- refactor: block import is now centrally done in a single crate
- tests: add e2e tests for rpc read methods
- tests: add e2e tests for the node
- fix: fixed some readme stuff
- feat: gas price provider added for block production
- feat: l1 sync service
- feat: gas price worker for l1
- test: tests added for eth client and event subscription
- feat: Added l1->l2 messaging
- test: add unitests primitives
- tests: add e2e tests for the node
- tests: add tests for the rpcs endpoints
- fix: pending contract storage not stored properly
- test: add tests crate `db`
- fix: --sync-l1-disabled cli option (#225)
- feat: experimental block production and mempool
- refactor: L1BlockMetric is intialized inside the EthereumClient new function
- refactor: BlockMetrics divided in L1BlockMetrics and BlockMetrics
- test: tests added for eth client and event subscription
- feat: add support for Starknet version 0.13.2
- fix(l1): removed free l1 endpoint list
- removed l1.rs from the sync crate and refactored it with alloy inside eth crate
- refactor: removed l1.rs from the sync crate and refactored it with alloy inside eth crate
- refactor: eth client (l1 crate) refactored with alloy
- feat: added l1 crate (eth crate)
- fix(metrics): removed influx and added l2_state_size data
- fix: command to start the Madara client
- refactor: database error unification
- feat: raise file-descriptor limit
- fix: docker
- fix: pending storage & sequencer_provider
- refactor: support pending blocks & db crate
- refactor: new crate exec
- fix(issue): Removed unrelated link from issue template
- feat: adding new readme and github issue templates for codebase reorg
- fix: trace, execution state_diff
- refactor: store compiled contract class
- fix: rate limit on classes
- refactor: use Felt in DB
- fix: fix sepolia by updating bonsai-trie
- feat(class): change class definition storage
- fix: pending block sync
- fix: transaction traces
- feat: store tx receipts
- refactor: new type StarknetVersion
- refactor: update starknet-rs with Felt
- fix(rpc): fixed block not found error on get_class method
- fix (rpc): get_transaction_status
- fix(cleanup): clean up around the Cargo.toml files, error handling and cli arguments
- fix(db): fault tolerance (database is not corrupted when the node is unexpectedly shut down / killed)
- fix(rpc): fixed state update deserialization
- fix(hashes): fixed tx by hash retrieval
- fix(logs): fixed logs and get_state_update
- refactor: remove primitives/felt
- refactor: move convert.rs to felt_wrapper.rs
- fix(decode): fix mapping db decoding
- feat: store reverted txs hashes
- feat(l1): added l1 free rpc url if none is provided
- cleanup: clean DB statics
- refactor: improve compatibility without forks
- fix(metrics): fixed some metrics endpoints
- fix(metrics): fix prometheus endpoint port
- fix(hashes): Fix invoke tx hashes for version v3
- fix: re-add prometheus, doc cli args, log format
- fix(program): Changed visibility of program serializer + archived
- fix(classes): remove the classes ordenation to allow fork rebasements
- fix(felt): enforce Felt type as much as possible into compute_hash.rs
- fix(logs): fixed some logs and others
- fix(rpc): fixed block storage column
- chore: update dependencies
- fix(hashers): cleaned hashers using types core hashers and Felt
- refactor: remove substrate block storage
- feat(infra): Added boilerplate to deploy a grafana/prometheus dashboard
- refacor: use db hash
- refactor: l2-sync
- refactor: remove crate mp-mapping-sync
- fix(rpc): get_nonce
- fix(rpc): get_class
- refactor: mapping db
- perf(db): contract key history now using rocksdb iterators for history
- fix(root): Cleaned state root commitments crate
- fix(hash): declare tx v0 hash computation
- perf(db): db contract history parallel fetching and batching
- remove RuntimeApi on RPC
- feat(metrics): Added sync time metrics
- refactor: using const and OnceCell instead of lazy_static
- refactor: remove crate mp-storage
- feat(infra): corrected dockerfile + docker-compose
- fix(rpc): error handling
- fix(lib): updated core libs to match oss
- fix: state root - replaced_classes commit
- feat: fetch block and state update in only one request
- feat: added madara launcher script
- fix: creation of the block context
- fix: is_missing_class
- fix: state root - replaced_classes
- feat(db): backups
- fix: state root for nonce
- fix: store the first history in storage ket
- perf: improved perfs with parallelized iteration over tx hashes cache
- fix: graceful shutdown of rocksdb on ctrl+c
- fix: better error handling around l1 and l2 sync
- perf: compile with target_cpu=skylake by default
- perf: storage key with encode
- fix: bloc context blockifier
- feat: up blockifier to v0.6.0-rc.2
- fix: change bonsai-trie fork location
- refactor: remove L1HandlerTxFee
- feat: up blockifier to v0.6.0-rc.2
- refactor: remove L1HandlerTxFee
- refactor: remove blockifier dependencie
- perf: convert blocks in parallel
- feat(commitments): Joined hash computation in event and tx commitments
- feat(l2 sync): polling to get new blocks once sync has caught up with the chain
- perf: store key
- fix: sync, remove `unwrap` in storage
- fix(classes): Fixed classes on the RPC level by adding ordering and complete deserialisation
- fix: class update
- feat: store key/value in `--disble-root` mode
- fix: storage nonce and key/value
- fix: class and store updates and block desync after ctrl+c
- fix: compile without libm
- fix: genesis state_update
- refactor: optimize get_class_at
- fix: crash build genesis on restart
- fix(classes): Fixed sierra exception on block 31625 and added --starting-block arg
- fix(db): with new implementation ContractStorage
- fix: fee_type for `simulate_transactions` rpc call
- feat(rocksdb): replaced most async database operations iwth multigets and batched inserts
- fix: get_state_update with new storage
- up: starknet-rs
- fix: exec on receipt
- feat(RPC): refacto `trace_transaction` and `trace_block_transaction`
- fix(proposer_factory): Removed and clean a lot of stuff on Client side, mostly node crate
- feat(storage): removed the use of `BonsaiStorage` logs
- feat(storage): removed dependance on `StateUpdateWrapper`
- feat(storage): state diff are now stored for each block
- CI: fix toolchain
- CI: add `cargo test` on PR
- refactor: remove dead code on `Struct Starknet<..>`
- fix: verify_l2
- feat(rpc): remove duplicated code, add mod 'utils'
- feat(storage): started migrating storage to the bonsai-lib
- fix: fix crashing cases on `get_block_with_receipts`
- fix: fix get_events minor issues
- fix: l1HandlerTx computed for commit
- refactor: optimise get_events RPC
- fix(root): fixed state commitments broken due to genesis loader
- feat(docker): add dockerfile and docker-compose
- fix: fix implementation `get_storage_at()` for `BlockifierStateAdapter`
- fix(sync): Fix end condition of the l2 sync
- fix(rpc): fix chain id method for mainnet
- fix(class): Fix Sierra classes conversion (missing abis)
- fix(compute): Fixed prepare_data_availability_modes computation
- feat(rpc): add pending block to `get_block_with_receipts` rpc call
- chore: update bonsai-trie (benefit from perf boost)
- feat(rpc): add `get_block_with_receipts` rpc call
- refactor: remove crate mp-state, mp-fee, mp-messages
- fix(class): Fix class conversions to support legacy Sierra versions
- feat: rebase blockifier
- feat(check): Added a state root check to ensure synced compatibility
- feat(metrics): Add prometheus metrics for mapping worker
- feat(storage): finished migrating contract storage to our backend bonsai trie dbs
- feat(storage): set up type-safe bonsai storage abstractions for usage in RPC
- fix(root): fix state root computation
- refactor: refactor mc-db crate
- feat(api_key): api key passed to FetchConfig correctly
- feat(api_key): Added support for --gateway-api to avoid rate limit from the gateway
- fix(latest): Retrieve latest synced block via internal client
- perf(l2 sync): parallelize commitment computation and refactor part of l2 io sync
- refactor: rpc methods and removed rpc-core
- feat: add an optional TUI dashboard
- feat(bonsai): Bumped bonsai lib to latest opti
- refactor(generic): reduced runtime dependence on generics
- fix(sync): Cleaned mc-sync isolating fetch process + added shared SyncStatus
- feat(self-hosted): host our own runner
- fix(deps): Removed unused dependencies
- feat(multi-trie): Added support for persistent storage tries
- feat(pending): added support for pending blocks in RPC requests
- perf(l2 sync): parallel fetching of blocks, classes, state updates
- fix l1 thread to reflect correct state_root, block_number, block_hash
- fix: remove gas_price and update starknet-rs from fork (temporary fix)
- fix(root): got state root to work (does not support class root yet)
- refactor(substrate_hash): Substrate hash is now retrieved via rpc client in
  `l2.rs`
- fix(worflows): fix toolchain and cache issue
- feat: Removal of the hardcoded mainnet configuration
- refactor: pass new CI
- fix(workflows): Fix madara CI
- feat(rpc): add_invoke_tx, add_deploy_account_tx, add_declare_tx
- feat(rpc): tx_receipt, re-execute tx
- feat(script): added CI scripts for starting Madara and comparing JSON RPC
  calls
- perf(verify_l2): parallelized l2 state root update
- perf(state_commitment): parallelized state commitment hash computations
- fix(L1): fix l1 thread with battle tested implementation + removed l1-l2
- fix: update and store ConfigFetch in l2 sync(), chainId rpc call
- fix: get_events paging with continuation_token
- fix(class): #125
- fix(getStorageAt): #28
- fix(genesis): #107
- fix(class): #32 #33 #34
- fix(class): #116
- feat(class): download classes from sequencer
- feat: update and store highest block hash and number from sequencer
- feat: store events in block, return events in call get_transaction_receipt
- fix: updating outdated links to external resources in documentation
- feat(client/data-availability): implement custom error handling
- fix: get_block_by_block_hash then default rather than error
- feat(rpc): added `get_state_update` real values from DA db
- feat: add transparent representation to `Felt252Wrapper`
- feat(rpc/trace_api): add `trace_block_transaction`
- chore(db): changed the way hashes are encoded
- feat(rpc/trace_api): add `trace_transaction`

## v0.7.0

- chore: release v0.7.0
- refacto: remove abusive `TryInto` impl
- dev: optimize tx trace creation
- dev: make Madara std compatible
- CI: fix taplo version
- chore: add cache usage for `getEvents` and `getTransactionReceipt`
- fix: cairo1 contracts should be identified by their sierra class hash
- fix(cli): repair broken cli for da conf
- feat(client): on `add_declare_transaction` store sierra contract classes in
  the madara backend
- chore: use struct error in client/db
- fix: don't ignore Sierra to CASM mapping in genesis config
- refacto: early exit txs fee estimation when one fails
- dev: fix linter warning in README.md
- fix: remove waiting loop from `getTxReceipt`
- feat: types in `mp-transactions` impl a method to get their version
- feat: make L1 gas price a `const` of the `RuntimeConfig`
- fix: broken class hashes and contracts in genesis
- refactor: rename LAST_SYNCED_L1_BLOCK to be more clear
- chore: add headers to da calldata, fix eth da in sovereign mode
- refacto(simulate_tx): move logic to the client
- chore: added ca-certificate in DockerFile for SSL related issues
- chore(primitives/commitment): remove crate
- chore(primitives/block/header): remove starknet-trie dependent fields
- refacto(primitives/db): add a temporary way to get a fake global state root
- feat(rpc): add starknet_version and eth_l1_gas_fee on block header
- fix(spec_version): spec version now returning 0.5.1
- chore: feature flags for avail and celestia DA
- feat(rpc): added support for v0.5.1 JSON-RPC specs
- feat(rpc): added ordered messages/events in trace fields
- feat(rpc): support for starknet.rs v0.5.1 version
- feat(rpc): added execution resources in trace fields
- feat(rpc): added state diff field in trace fields
- refactor: removed benchmarking folder and traces of CI pipeline
- fix: decouple is_query into is_query and offset_version
- feat: add sierra to casm class hash mapping to genesis assets
- chore: remove ArgentMulticall from genesis assets
- feat: remove `seq_addr_updated` from `GenesisData`
- chore: added prometheus metrics for da layer
- chore: bump celestia rpc crate version
- fix(DA): run the proof first then the state update
- fix: `prove_current_block` is called after `update_state`
- ci: add foundry ci task to push workflow
- fix: first tx for non deployed account is valid
- fix: incorrect base url for fetching config
- feat: add predeployed accounts to genesis state
- feat(rpc): Added starknet_simulateTransactions
- fix: Change serialization of bitvec to &[u8] in merkle tree to avoid memory
  uninitialized
- chore: change SCARB config version for foundry CI
- feat(da): update da calldata encoding to v0.11.0 spec, da conf examples, da
  conf flag, da-tests in CI
- refactor: use `map` in `estimate_fee` to stop computation on error
- fix(node/commands): md5 are also checked when running setup --from-local
- feat(data-availability): extend eth config with poll interval
- fix(snos-output): expose snos codec, remove unused `get_starknet_messages`
  runtime method, and unnecessary mp-snos-output dependencies
- feat(program-hash): add new pallet constant for Starknet OS progam hash;
  expose runtime getter method; add dedicated crate to manage versions
- feat(runtime): expose fee token address getter method
- feat(settlement): run client thread responsible for pushing state updates and
  messaging on Ethereum
- feat(settlement): starknet core contract tests with anvil sandbox
- fix(rpc-test): incorrect node url
- feat(settlement): e2e test with Madara node settling on Ethereum contract
- refactor: use `map` in `estimate_fee` to stop computation on error
- fix: `tempdir` crate has been deprecated; use `tempfile` instead
- dev: add avail and celestia crates behind a feature flag
- dev: replace md5 with sha3_256 hash function
- feat: fixing getNonce Rpc Call and adding a new test
- refactor: use Zaun crate for Starknet core contract bindings
- refactor: use Anvil sandbox from Zaun crate
- feat(rpc): estimateMessageFee RPC call implementation

## v0.6.0

- chore: release v0.6.0
- refacto: substrate/starknet names in rpc library
- feat(rpc): Added starknet_getTransactionStatus and removed
  starknet_pendingTransactions
- feat(rpc): add starknet_specVersion rpc + added test for future support
- docs: Added v0.6.0-rc5 documentation above the rpc method functions
- dev(deps): bump starknet rs, use Eq for EmmitedEvents comparaison
- test(rust-rpc-test): use undeclared contracts for declare transactions testing
- build: update blockifier, fix divergent substrat block hash
- chore: remove tests that run in wasm and native, only wasm from now
- chore: split StarknetRpcApi trait in two, like in openRPC specs
- refacto: move starknet runtime api in it's own crate
- chore: update README.md and getting-started.md
- chore: remove crates that have been copy-pasted from plkdtSDK
- feat(rpc): return deployed contract address and actual fee in transaction
  receipt
- fix: Wait for 1 minute for transaction to be processed in
  get_transaction_receipt rpc
- ci: Fix starknet foundry sncast not found
- fix: Ensure transaction checks are compatible with starknet-rs
- ci: Run Starknet Foundry tests against Madara RPC
- fix: add name, symbol and decimals to fee token storage
- fix: dependencies for dockerfile and binaries
- docs: add translation of madara beast article to spanish
- chore: update starknet-js version in faucet-setup docs
- dev(compilation): add incremental compilation
- feat(rpc): add support for bulk estimate fee
- feat: add argent multicall contract to genesis
- chore(data-availability): update avail-subxt to version 0.4.0
- fix(ci): setup should fetch files from local config
- chore: deprecate `madara-app` and `madara-dev-explorer` modules
- chore(data-availability-avail): implement fire and forget, and add ws
  reconnection logic
- chore: update `polkadot-sdk` to `release-polkadot-v1.3.0`
- feat: fallback default file for DA and Settlement configuration files

## v0.5.0

- chore: release v0.5.0
- test: add transaction pool logic unit tests
- feat(client): spawn a task that listen to storage changes and build the
  resulting commiment state diff for each block
- dev(StarknetRPC): log error received from node before mapping to
  InternalServerError
- fix: change 'nonce too high' to log in debug instead of info
- chore: update deps, vm ressource fee cost are now FixedU128, and stored in an
  hashmap
- ci: change jobs order in the workflow
- ci: run integrations tests in the same runner as build
- ci: replace ci cache with rust-cache
- fix(transactions): remove `nonce` field from InvokeV0 tx
- feat(transactions): don't enforce ordering in validate_unsigned for invokeV0
- test(pallet): add function to get braavos hash
- fix: event commitment documentation typo
- ci: added testing key generation in the ci
- fix(starknet-rpc-test): init one request client per runtime
- test: validate Nonce for unsigned user txs
- fix: fixed declare V0 placeholder with the hash of an empty list of felts
- feat(cli): `run` is the by default command when running the `madara` bin
- refacto(cli): `run` and `setup` commands are defined in their own files
- refacto(cli): `run.testnet` argument removed in favor of the substrate native
  `chain` arg
- feat(cli): `run.fetch_chain_spec` argument removed in favor of the substrate
  native `chain` arg
- feat(cli): `setup` require a source file, either from an url or a path on the
  local filesystem
- chore(cli): use `Url`, `Path` and `PathBuf` types rather than `String`
- refacto(cli): moved the pallet/chain_spec/utils methods to the node crate
- feat(cli): `madara_path` arg has been remove, we use the substrate native
  `base_path` arg instead
- feat(cli): sharingan chain specs are loaded during the compilation, not
  downloaded from github
- refacto(pallet/starknet): `GenesisLoader` refactored as `GenesisData` + a
  `base_path` field
- feat(cli): for `run` param `--dev` now imply `--tmp`, as it is in substrate
- test(starknet-rpc-test): run all tests against a single madara node
- fix(service): confusing message when node starts (output the actual sealing
  method being used)
- refactor(sealing): how the sealing mode is passed into runtime
- feat(sealing): finalization for instant sealing
- test(starknet-js-test): run basic starknetjs compatibility tests again the
  madara node
- feat(cache-option): add an option to enable aggressive caching in command-line
  parameters

## v0.4.0

- chore: release v0.4.0
- feat: better management of custom configurations for genesis assets
- feat: use actual vm resource costs
- fix: add setup and run for rpc tests
- fix: fix clap for run command
- fix: add `madara_path` flag for setup command
- fix: add official references to configs files
- fix: cargo update and `main` branch prettier fix
- fix: fix sharingan chain spec
- fix: update madara infra to main branch
- fix: update `Cargo.lock`
- fix: rpc test failing
- refactor: exported chain id constant in mp-chain-id crate and added one for
  SN_MAIN
- ci: disable pr close workflow
- ci: add ci verification for detecting genesis changes and config hashes
- test: add e2e test for `estimate_fee`

## v0.3.0

- chore: release v0.3.0
- chore: big transaction type refactoring
- chore: split `primitives` crates into multiple smaller crates
- chore: improve logging about transaction when nonce is too high
- chore: add real class hash values for genesis config
- fix: use specific commit for avail and celestia
- fix: change dep of rustdoc on push
- fix: initial_gas set to max_fee and fixed fee not being charged when max_fee=0
- fix: correct value of compiled_class_hash in RPCTransaction
- fix: std feature import in transactions crate
- fix: replace all calls to `transmute` by calls `from_raw_parts`
- fix: estimate_fee should make sure all transaction have a version being
  2^128 + 1 or 2^128+2 depending on the tx type
- feat: modify the hash_bytes functions in `poseidon` and `pedersen` for dynamic
  data length
- feat: print development accounts at node startup
- feat: unification of the DA interface
- feat: bump starknet-core to 0.6.0 and remove InvokeV0
- feat: use resolver 2 for cargo in the workspace
- feat: impl tx execution and verification as traits
- perf: reduce the amount of data stored in the runtime and use the Substrate
  block to as source of data in the client
- perf: use perfect hash function in calculate_l1_gas_by_vm_usage
- build: restructure code for rust latest version
- build: bump rustc nightly version to 1.74 date
- buid: add rust-analyzer to toolchain components
- ci: scope cache by branch and add cache cleanup
- ci: increase threshold for codecov to 1%
- test: add `starknet-rpc-test` crate to the workspace
- test: add test to check tx signed by OZ account can be signed with Argent pk
- buid: add rust-analyzer to toolchain components
- ci: increase threshold for codecov to 1%
- replace all calls to `transmute` by calls `from_raw_parts`
- big transaction type refactoring
- impl tx execution and verification as traits
- reduce the amount of data stored in the runtime and use the Substrate block to
  as source of data in the client
- perf: use perfect hash function in calculate_l1_gas_by_vm_usage
- chore: add tests for tx hashing
- split `primitives` crates into multiple smaller crates
- fix: std feature import in transactions crate
- chore: improve logging about transaction when nonce is too high
- fix: rpc tests and background node run
- test: add tests for simulate tx offset
- test: add tests for tx hashing
- fix: bring back messages in transaction receipts
- feat: starknet os program output primitive

## v0.2.0

- add-contributors: `0xAsten`, `m-kus`, `joaopereira12`, `kasteph`
- ci: add verification if build-spec is working
- ci: added wasm to test
- ci: disable benchmark for pushes and pr's
- ci: fix docker and binaries build
- ci: don't enforce changelog on PR's with label `dependencies`
- doc: added translation of madara beast article.md to portuguese and russian
- doc: app chain template added in README
- fix: RPC getClassAt cairo legacy program code encoding
- fix: build-spec not working by setting the madara-path always and fetching
  relevant files
- fix: events are emitted in correct sequential order
- fix: expected event idx in continuation tokens in test responses
- fix: update RPC URL to use localhost instead of 0.0.0.0 in hurl.config file
- fix: update the default port for running Madara locally in getting-started.md
  file from 9933 to 9944.
- fix: replace the 0 initial gas value with u128::MAX because view call
  entrypoints were failing
- chore: remove global state root
- chore: cairo-contracts compilation scripts & docs are updated, cairo_0
  contracts recompiled
- chore: rebase of core deps and 0.12.1

## v0.1.0

- ci: rm codespell task and rm .codespellignore
- feat: refactor flags on tests
- feat: fetch config files from gh repo
- refactor: remove config files from the code
- ci: stop closing stale issues
- ci: reactivate changelog enforcement
- cli: change dev flag behaviour and created alias for base and madara path
- configs: fix genesis.json refs to link the config folder
- ci: downgraded windows runner to windows-latest
- ci: added windows binaries build and upload the binaries to the release page
- ci: add `CHANGELOG.md` and enforce it is edited for each PR on `main`
- fix: removed `madara_runtime` as a dependency in the client crates and make
  errors more expressive
- fix: state root bug fix where the tree was stored in runtime _before_ being
  committed
- feat: add a `genesis_loader` for the node and mocking
- feat: add `madara_tsukuyomi` as a submodule
- branding: use new logo in the README
- dev: Get the block status from the actual block in get_block_with_tx_hashes
- fix: l1-l2 messaging
- dev : clean contracts and compiled files<|MERGE_RESOLUTION|>--- conflicted
+++ resolved
@@ -2,10 +2,7 @@
 
 ## Next release
 
-<<<<<<< HEAD
-=======
 - fix: contract 0 state diff fixed
->>>>>>> b45bd6aa
 - refactor(rpc): re-worked rpc tower server and added proper websocket support
 - fix(network): added the FGW and gateway url to the chain config
 - fix(block_hash): block hash mismatch on transaction with an empty signature

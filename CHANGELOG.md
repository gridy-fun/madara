# Madara Changelog

## Next release

<<<<<<< HEAD
- feat(endpoint): added extra admin rpc endpoint for sensitive rpc calls
=======
- refactor: replace starknet-rs BlockId with types-rs BlockId and remove redundant mp_block::BlockId
>>>>>>> c841913b
- feat(fgw): added `add_transaction` for gateway client
- fix(fgw): include `l1_to_l2_consumed_message` in L1 handler receipt
- build: up starknet-rs, starknet-types, blockifier(v0.8.0), cairo
- feat(rpc): added `getCompiledCasm` method
- fix(error): Added a comment for non archive node L1 keys
- feat(confg): added chain config template and fgw example
- feat(v0.8.0-rc0): starknet_subscribeNewHeads
- fix(rocksdb): update max open files opt
- code: refactor to use otel tracing instead of prometheus (removed mc-metrics, added mc-analytics)
- fix(version constants): 0.13.2 was mapped to wrong constants
- fix(compilation): devnet contract artifacts are not compiled by `cargo build` anymore
- feat: add fgw get_block_traces
- refactor: use `hyper` & `tower` instead of `reqwest` for feeder client
- fix(namespace): versioning now works for methods without `starknet` namesapce
- fix(compile): wrong struct field being used in state map conversion
- fix: contract 0 state diff fixed
- refactor(rpc): re-worked rpc tower server and added proper websocket support
- fix(network): added the FGW and gateway url to the chain config
- fix(block_hash): block hash mismatch on transaction with an empty signature
- feat: declare v0, l1 handler support added
- feat: strk gas price cli param added
- fix(snos): added special address while closing block for SNOS
- fix(mempool): validator errors were ignored in `mempool/rsc/lib.rs`
- fix(primitives): fixed storage entries not being sorted in state commitment
- fix(devnet): devnet predeployed contracts stable address across systems (re)
- chore: Fixed README table format
- fix(cli): fixed devnet cli arguments
- fix(db): max rocksdb LOG files count and size and add more memory metrics
- fix(devnet): devnet predeployed contracts stable address across systems
- feat: gas fee flag added
- fix(mempool): fixed proptesting of the inner mempool
- fix(clippy): disallow printlns in workspace
- fix(db): storing a block needs to clear the current pending block
- fix(sync): Fixed pipeline stalling on machines with few cpu cores
- fix(rpc): handle batched requests in middleware
- chore: padded devnet address display with 64 chars
- feat(script): added more capabilities to the launcher script
- fix(fgw): sync from other nodes and block signature
- fix: added more launcher capabilities
- fix(cleanup): Updated EditorConfig to 4-space indents
- fix(tests): Fixed local testing scripts
- fix: override chain config
- fix: estimate_fee should through an error if any txn fails
- fix: rejected transaction block production panic
- fix(sync): pending block retrying mechanism
- feat(clean): dc_db: rename `DbBlockId::BlockN` to `DbBlockId::Number`
- feat(cli): Environment variables can be used to specify Madara parameters
- fix:(tests): Add testing feature to mc-db dev dependency (#294)
- feat: new crate gateway client & server
- test: Starknet-js basic tests added
- test: add block conversion task test
- fix(docs): updated readme and fixed launcher
- fix(ci): added gateway key to fix rate limit on tests
- feat(cli): launcher script and release workflows
- fix: cleaned cli settings for sequencer, devnet and full
- feat: move to karnot runner
- fix: docker file fixes for devnet
- fix(block-production): fix bouncer calculation and declared classes
- fix: Fix pending block sync and add real FGW tests
- test: tests added for verify and apply task in l2 sync
- fix: UDC cairo 0 migration & events logic fix
- fix: response of spec version rpc call fixed
- tests: integration test for l2 fetch task added
- refactor: calculate class hashes in devnet
- feat: add config file and preset configure chain
- refactor: change default chain id and add custom flag to override
- fix: generate a fixed set of public and private keys for devnet
- fix: defaulted l1 gas price in devnet mode
- fix: fixed anvil port value in tests
- fix: flaky tests in gas price worker fixed
- ci: add coveralls report
- test: added tests for declare and deploy transactions
- fix: pending block must always be returned in rpc even if none is in db
- fix: fixed the starting block arg with an ignore_block_order argument
- docs: fixed Docker Compose instructions
- fix: removed unused dependencies with udeps and machete
- feat: add devnet via `--devnet` cli argument
- refactor: class import from FGW
- code docs: documented how get_storage_at is implemented
- fix: L1 rpc <=> network mismatch
- feat: rpc versioning
- feat: bumping Starknet version from v0.13.2 to Starknet v0.13.2.1
- fix: replaced old namings with adapted namings
- refactor: block import is now centrally done in a single crate
- tests: add e2e tests for rpc read methods
- tests: add e2e tests for the node
- fix: fixed some readme stuff
- feat: gas price provider added for block production
- feat: l1 sync service
- feat: gas price worker for l1
- test: tests added for eth client and event subscription
- feat: Added l1->l2 messaging
- test: add unitests primitives
- tests: add e2e tests for the node
- tests: add tests for the rpcs endpoints
- fix: pending contract storage not stored properly
- test: add tests crate `db`
- fix: --sync-l1-disabled cli option (#225)
- feat: experimental block production and mempool
- refactor: L1BlockMetric is intialized inside the EthereumClient new function
- refactor: BlockMetrics divided in L1BlockMetrics and BlockMetrics
- test: tests added for eth client and event subscription
- feat: add support for Starknet version 0.13.2
- fix(l1): removed free l1 endpoint list
- removed l1.rs from the sync crate and refactored it with alloy inside eth crate
- refactor: removed l1.rs from the sync crate and refactored it with alloy inside eth crate
- refactor: eth client (l1 crate) refactored with alloy
- feat: added l1 crate (eth crate)
- fix(metrics): removed influx and added l2_state_size data
- fix: command to start the Madara client
- refactor: database error unification
- feat: raise file-descriptor limit
- fix: docker
- fix: pending storage & sequencer_provider
- refactor: support pending blocks & db crate
- refactor: new crate exec
- fix(issue): Removed unrelated link from issue template
- feat: adding new readme and github issue templates for codebase reorg
- fix: trace, execution state_diff
- refactor: store compiled contract class
- fix: rate limit on classes
- refactor: use Felt in DB
- fix: fix sepolia by updating bonsai-trie
- feat(class): change class definition storage
- fix: pending block sync
- fix: transaction traces
- feat: store tx receipts
- refactor: new type StarknetVersion
- refactor: update starknet-rs with Felt
- fix(rpc): fixed block not found error on get_class method
- fix (rpc): get_transaction_status
- fix(cleanup): clean up around the Cargo.toml files, error handling and cli arguments
- fix(db): fault tolerance (database is not corrupted when the node is unexpectedly shut down / killed)
- fix(rpc): fixed state update deserialization
- fix(hashes): fixed tx by hash retrieval
- fix(logs): fixed logs and get_state_update
- refactor: remove primitives/felt
- refactor: move convert.rs to felt_wrapper.rs
- fix(decode): fix mapping db decoding
- feat: store reverted txs hashes
- feat(l1): added l1 free rpc url if none is provided
- cleanup: clean DB statics
- refactor: improve compatibility without forks
- fix(metrics): fixed some metrics endpoints
- fix(metrics): fix prometheus endpoint port
- fix(hashes): Fix invoke tx hashes for version v3
- fix: re-add prometheus, doc cli args, log format
- fix(program): Changed visibility of program serializer + archived
- fix(classes): remove the classes ordenation to allow fork rebasements
- fix(felt): enforce Felt type as much as possible into compute_hash.rs
- fix(logs): fixed some logs and others
- fix(rpc): fixed block storage column
- chore: update dependencies
- fix(hashers): cleaned hashers using types core hashers and Felt
- refactor: remove substrate block storage
- feat(infra): Added boilerplate to deploy a grafana/prometheus dashboard
- refacor: use db hash
- refactor: l2-sync
- refactor: remove crate mp-mapping-sync
- fix(rpc): get_nonce
- fix(rpc): get_class
- refactor: mapping db
- perf(db): contract key history now using rocksdb iterators for history
- fix(root): Cleaned state root commitments crate
- fix(hash): declare tx v0 hash computation
- perf(db): db contract history parallel fetching and batching
- remove RuntimeApi on RPC
- feat(metrics): Added sync time metrics
- refactor: using const and OnceCell instead of lazy_static
- refactor: remove crate mp-storage
- feat(infra): corrected dockerfile + docker-compose
- fix(rpc): error handling
- fix(lib): updated core libs to match oss
- fix: state root - replaced_classes commit
- feat: fetch block and state update in only one request
- feat: added madara launcher script
- fix: creation of the block context
- fix: is_missing_class
- fix: state root - replaced_classes
- feat(db): backups
- fix: state root for nonce
- fix: store the first history in storage ket
- perf: improved perfs with parallelized iteration over tx hashes cache
- fix: graceful shutdown of rocksdb on ctrl+c
- fix: better error handling around l1 and l2 sync
- perf: compile with target_cpu=skylake by default
- perf: storage key with encode
- fix: bloc context blockifier
- feat: up blockifier to v0.6.0-rc.2
- fix: change bonsai-trie fork location
- refactor: remove L1HandlerTxFee
- feat: up blockifier to v0.6.0-rc.2
- refactor: remove L1HandlerTxFee
- refactor: remove blockifier dependencie
- perf: convert blocks in parallel
- feat(commitments): Joined hash computation in event and tx commitments
- feat(l2 sync): polling to get new blocks once sync has caught up with the chain
- perf: store key
- fix: sync, remove `unwrap` in storage
- fix(classes): Fixed classes on the RPC level by adding ordering and complete deserialisation
- fix: class update
- feat: store key/value in `--disble-root` mode
- fix: storage nonce and key/value
- fix: class and store updates and block desync after ctrl+c
- fix: compile without libm
- fix: genesis state_update
- refactor: optimize get_class_at
- fix: crash build genesis on restart
- fix(classes): Fixed sierra exception on block 31625 and added --starting-block arg
- fix(db): with new implementation ContractStorage
- fix: fee_type for `simulate_transactions` rpc call
- feat(rocksdb): replaced most async database operations iwth multigets and batched inserts
- fix: get_state_update with new storage
- up: starknet-rs
- fix: exec on receipt
- feat(RPC): refacto `trace_transaction` and `trace_block_transaction`
- fix(proposer_factory): Removed and clean a lot of stuff on Client side, mostly node crate
- feat(storage): removed the use of `BonsaiStorage` logs
- feat(storage): removed dependance on `StateUpdateWrapper`
- feat(storage): state diff are now stored for each block
- CI: fix toolchain
- CI: add `cargo test` on PR
- refactor: remove dead code on `Struct Starknet<..>`
- fix: verify_l2
- feat(rpc): remove duplicated code, add mod 'utils'
- feat(storage): started migrating storage to the bonsai-lib
- fix: fix crashing cases on `get_block_with_receipts`
- fix: fix get_events minor issues
- fix: l1HandlerTx computed for commit
- refactor: optimise get_events RPC
- fix(root): fixed state commitments broken due to genesis loader
- feat(docker): add dockerfile and docker-compose
- fix: fix implementation `get_storage_at()` for `BlockifierStateAdapter`
- fix(sync): Fix end condition of the l2 sync
- fix(rpc): fix chain id method for mainnet
- fix(class): Fix Sierra classes conversion (missing abis)
- fix(compute): Fixed prepare_data_availability_modes computation
- feat(rpc): add pending block to `get_block_with_receipts` rpc call
- chore: update bonsai-trie (benefit from perf boost)
- feat(rpc): add `get_block_with_receipts` rpc call
- refactor: remove crate mp-state, mp-fee, mp-messages
- fix(class): Fix class conversions to support legacy Sierra versions
- feat: rebase blockifier
- feat(check): Added a state root check to ensure synced compatibility
- feat(metrics): Add prometheus metrics for mapping worker
- feat(storage): finished migrating contract storage to our backend bonsai trie dbs
- feat(storage): set up type-safe bonsai storage abstractions for usage in RPC
- fix(root): fix state root computation
- refactor: refactor mc-db crate
- feat(api_key): api key passed to FetchConfig correctly
- feat(api_key): Added support for --gateway-api to avoid rate limit from the gateway
- fix(latest): Retrieve latest synced block via internal client
- perf(l2 sync): parallelize commitment computation and refactor part of l2 io sync
- refactor: rpc methods and removed rpc-core
- feat: add an optional TUI dashboard
- feat(bonsai): Bumped bonsai lib to latest opti
- refactor(generic): reduced runtime dependence on generics
- fix(sync): Cleaned mc-sync isolating fetch process + added shared SyncStatus
- feat(self-hosted): host our own runner
- fix(deps): Removed unused dependencies
- feat(multi-trie): Added support for persistent storage tries
- feat(pending): added support for pending blocks in RPC requests
- perf(l2 sync): parallel fetching of blocks, classes, state updates
- fix l1 thread to reflect correct state_root, block_number, block_hash
- fix: remove gas_price and update starknet-rs from fork (temporary fix)
- fix(root): got state root to work (does not support class root yet)
- refactor(substrate_hash): Substrate hash is now retrieved via rpc client in
  `l2.rs`
- fix(worflows): fix toolchain and cache issue
- feat: Removal of the hardcoded mainnet configuration
- refactor: pass new CI
- fix(workflows): Fix madara CI
- feat(rpc): add_invoke_tx, add_deploy_account_tx, add_declare_tx
- feat(rpc): tx_receipt, re-execute tx
- feat(script): added CI scripts for starting Madara and comparing JSON RPC
  calls
- perf(verify_l2): parallelized l2 state root update
- perf(state_commitment): parallelized state commitment hash computations
- fix(L1): fix l1 thread with battle tested implementation + removed l1-l2
- fix: update and store ConfigFetch in l2 sync(), chainId rpc call
- fix: get_events paging with continuation_token
- fix(class): #125
- fix(getStorageAt): #28
- fix(genesis): #107
- fix(class): #32 #33 #34
- fix(class): #116
- feat(class): download classes from sequencer
- feat: update and store highest block hash and number from sequencer
- feat: store events in block, return events in call get_transaction_receipt
- fix: updating outdated links to external resources in documentation
- feat(client/data-availability): implement custom error handling
- fix: get_block_by_block_hash then default rather than error
- feat(rpc): added `get_state_update` real values from DA db
- feat: add transparent representation to `Felt252Wrapper`
- feat(rpc/trace_api): add `trace_block_transaction`
- chore(db): changed the way hashes are encoded
- feat(rpc/trace_api): add `trace_transaction`

## v0.7.0

- chore: release v0.7.0
- refacto: remove abusive `TryInto` impl
- dev: optimize tx trace creation
- dev: make Madara std compatible
- CI: fix taplo version
- chore: add cache usage for `getEvents` and `getTransactionReceipt`
- fix: cairo1 contracts should be identified by their sierra class hash
- fix(cli): repair broken cli for da conf
- feat(client): on `add_declare_transaction` store sierra contract classes in
  the madara backend
- chore: use struct error in client/db
- fix: don't ignore Sierra to CASM mapping in genesis config
- refacto: early exit txs fee estimation when one fails
- dev: fix linter warning in README.md
- fix: remove waiting loop from `getTxReceipt`
- feat: types in `mp-transactions` impl a method to get their version
- feat: make L1 gas price a `const` of the `RuntimeConfig`
- fix: broken class hashes and contracts in genesis
- refactor: rename LAST_SYNCED_L1_BLOCK to be more clear
- chore: add headers to da calldata, fix eth da in sovereign mode
- refacto(simulate_tx): move logic to the client
- chore: added ca-certificate in DockerFile for SSL related issues
- chore(primitives/commitment): remove crate
- chore(primitives/block/header): remove starknet-trie dependent fields
- refacto(primitives/db): add a temporary way to get a fake global state root
- feat(rpc): add starknet_version and eth_l1_gas_fee on block header
- fix(spec_version): spec version now returning 0.5.1
- chore: feature flags for avail and celestia DA
- feat(rpc): added support for v0.5.1 JSON-RPC specs
- feat(rpc): added ordered messages/events in trace fields
- feat(rpc): support for starknet.rs v0.5.1 version
- feat(rpc): added execution resources in trace fields
- feat(rpc): added state diff field in trace fields
- refactor: removed benchmarking folder and traces of CI pipeline
- fix: decouple is_query into is_query and offset_version
- feat: add sierra to casm class hash mapping to genesis assets
- chore: remove ArgentMulticall from genesis assets
- feat: remove `seq_addr_updated` from `GenesisData`
- chore: added prometheus metrics for da layer
- chore: bump celestia rpc crate version
- fix(DA): run the proof first then the state update
- fix: `prove_current_block` is called after `update_state`
- ci: add foundry ci task to push workflow
- fix: first tx for non deployed account is valid
- fix: incorrect base url for fetching config
- feat: add predeployed accounts to genesis state
- feat(rpc): Added starknet_simulateTransactions
- fix: Change serialization of bitvec to &[u8] in merkle tree to avoid memory
  uninitialized
- chore: change SCARB config version for foundry CI
- feat(da): update da calldata encoding to v0.11.0 spec, da conf examples, da
  conf flag, da-tests in CI
- refactor: use `map` in `estimate_fee` to stop computation on error
- fix(node/commands): md5 are also checked when running setup --from-local
- feat(data-availability): extend eth config with poll interval
- fix(snos-output): expose snos codec, remove unused `get_starknet_messages`
  runtime method, and unnecessary mp-snos-output dependencies
- feat(program-hash): add new pallet constant for Starknet OS progam hash;
  expose runtime getter method; add dedicated crate to manage versions
- feat(runtime): expose fee token address getter method
- feat(settlement): run client thread responsible for pushing state updates and
  messaging on Ethereum
- feat(settlement): starknet core contract tests with anvil sandbox
- fix(rpc-test): incorrect node url
- feat(settlement): e2e test with Madara node settling on Ethereum contract
- refactor: use `map` in `estimate_fee` to stop computation on error
- fix: `tempdir` crate has been deprecated; use `tempfile` instead
- dev: add avail and celestia crates behind a feature flag
- dev: replace md5 with sha3_256 hash function
- feat: fixing getNonce Rpc Call and adding a new test
- refactor: use Zaun crate for Starknet core contract bindings
- refactor: use Anvil sandbox from Zaun crate
- feat(rpc): estimateMessageFee RPC call implementation

## v0.6.0

- chore: release v0.6.0
- refacto: substrate/starknet names in rpc library
- feat(rpc): Added starknet_getTransactionStatus and removed
  starknet_pendingTransactions
- feat(rpc): add starknet_specVersion rpc + added test for future support
- docs: Added v0.6.0-rc5 documentation above the rpc method functions
- dev(deps): bump starknet rs, use Eq for EmmitedEvents comparaison
- test(rust-rpc-test): use undeclared contracts for declare transactions testing
- build: update blockifier, fix divergent substrat block hash
- chore: remove tests that run in wasm and native, only wasm from now
- chore: split StarknetRpcApi trait in two, like in openRPC specs
- refacto: move starknet runtime api in it's own crate
- chore: update README.md and getting-started.md
- chore: remove crates that have been copy-pasted from plkdtSDK
- feat(rpc): return deployed contract address and actual fee in transaction
  receipt
- fix: Wait for 1 minute for transaction to be processed in
  get_transaction_receipt rpc
- ci: Fix starknet foundry sncast not found
- fix: Ensure transaction checks are compatible with starknet-rs
- ci: Run Starknet Foundry tests against Madara RPC
- fix: add name, symbol and decimals to fee token storage
- fix: dependencies for dockerfile and binaries
- docs: add translation of madara beast article to spanish
- chore: update starknet-js version in faucet-setup docs
- dev(compilation): add incremental compilation
- feat(rpc): add support for bulk estimate fee
- feat: add argent multicall contract to genesis
- chore(data-availability): update avail-subxt to version 0.4.0
- fix(ci): setup should fetch files from local config
- chore: deprecate `madara-app` and `madara-dev-explorer` modules
- chore(data-availability-avail): implement fire and forget, and add ws
  reconnection logic
- chore: update `polkadot-sdk` to `release-polkadot-v1.3.0`
- feat: fallback default file for DA and Settlement configuration files

## v0.5.0

- chore: release v0.5.0
- test: add transaction pool logic unit tests
- feat(client): spawn a task that listen to storage changes and build the
  resulting commiment state diff for each block
- dev(StarknetRPC): log error received from node before mapping to
  InternalServerError
- fix: change 'nonce too high' to log in debug instead of info
- chore: update deps, vm ressource fee cost are now FixedU128, and stored in an
  hashmap
- ci: change jobs order in the workflow
- ci: run integrations tests in the same runner as build
- ci: replace ci cache with rust-cache
- fix(transactions): remove `nonce` field from InvokeV0 tx
- feat(transactions): don't enforce ordering in validate_unsigned for invokeV0
- test(pallet): add function to get braavos hash
- fix: event commitment documentation typo
- ci: added testing key generation in the ci
- fix(starknet-rpc-test): init one request client per runtime
- test: validate Nonce for unsigned user txs
- fix: fixed declare V0 placeholder with the hash of an empty list of felts
- feat(cli): `run` is the by default command when running the `madara` bin
- refacto(cli): `run` and `setup` commands are defined in their own files
- refacto(cli): `run.testnet` argument removed in favor of the substrate native
  `chain` arg
- feat(cli): `run.fetch_chain_spec` argument removed in favor of the substrate
  native `chain` arg
- feat(cli): `setup` require a source file, either from an url or a path on the
  local filesystem
- chore(cli): use `Url`, `Path` and `PathBuf` types rather than `String`
- refacto(cli): moved the pallet/chain_spec/utils methods to the node crate
- feat(cli): `madara_path` arg has been remove, we use the substrate native
  `base_path` arg instead
- feat(cli): sharingan chain specs are loaded during the compilation, not
  downloaded from github
- refacto(pallet/starknet): `GenesisLoader` refactored as `GenesisData` + a
  `base_path` field
- feat(cli): for `run` param `--dev` now imply `--tmp`, as it is in substrate
- test(starknet-rpc-test): run all tests against a single madara node
- fix(service): confusing message when node starts (output the actual sealing
  method being used)
- refactor(sealing): how the sealing mode is passed into runtime
- feat(sealing): finalization for instant sealing
- test(starknet-js-test): run basic starknetjs compatibility tests again the
  madara node
- feat(cache-option): add an option to enable aggressive caching in command-line
  parameters

## v0.4.0

- chore: release v0.4.0
- feat: better management of custom configurations for genesis assets
- feat: use actual vm resource costs
- fix: add setup and run for rpc tests
- fix: fix clap for run command
- fix: add `madara_path` flag for setup command
- fix: add official references to configs files
- fix: cargo update and `main` branch prettier fix
- fix: fix sharingan chain spec
- fix: update madara infra to main branch
- fix: update `Cargo.lock`
- fix: rpc test failing
- refactor: exported chain id constant in mp-chain-id crate and added one for
  SN_MAIN
- ci: disable pr close workflow
- ci: add ci verification for detecting genesis changes and config hashes
- test: add e2e test for `estimate_fee`

## v0.3.0

- chore: release v0.3.0
- chore: big transaction type refactoring
- chore: split `primitives` crates into multiple smaller crates
- chore: improve logging about transaction when nonce is too high
- chore: add real class hash values for genesis config
- fix: use specific commit for avail and celestia
- fix: change dep of rustdoc on push
- fix: initial_gas set to max_fee and fixed fee not being charged when max_fee=0
- fix: correct value of compiled_class_hash in RPCTransaction
- fix: std feature import in transactions crate
- fix: replace all calls to `transmute` by calls `from_raw_parts`
- fix: estimate_fee should make sure all transaction have a version being
  2^128 + 1 or 2^128+2 depending on the tx type
- feat: modify the hash_bytes functions in `poseidon` and `pedersen` for dynamic
  data length
- feat: print development accounts at node startup
- feat: unification of the DA interface
- feat: bump starknet-core to 0.6.0 and remove InvokeV0
- feat: use resolver 2 for cargo in the workspace
- feat: impl tx execution and verification as traits
- perf: reduce the amount of data stored in the runtime and use the Substrate
  block to as source of data in the client
- perf: use perfect hash function in calculate_l1_gas_by_vm_usage
- build: restructure code for rust latest version
- build: bump rustc nightly version to 1.74 date
- buid: add rust-analyzer to toolchain components
- ci: scope cache by branch and add cache cleanup
- ci: increase threshold for codecov to 1%
- test: add `starknet-rpc-test` crate to the workspace
- test: add test to check tx signed by OZ account can be signed with Argent pk
- buid: add rust-analyzer to toolchain components
- ci: increase threshold for codecov to 1%
- replace all calls to `transmute` by calls `from_raw_parts`
- big transaction type refactoring
- impl tx execution and verification as traits
- reduce the amount of data stored in the runtime and use the Substrate block to
  as source of data in the client
- perf: use perfect hash function in calculate_l1_gas_by_vm_usage
- chore: add tests for tx hashing
- split `primitives` crates into multiple smaller crates
- fix: std feature import in transactions crate
- chore: improve logging about transaction when nonce is too high
- fix: rpc tests and background node run
- test: add tests for simulate tx offset
- test: add tests for tx hashing
- fix: bring back messages in transaction receipts
- feat: starknet os program output primitive

## v0.2.0

- add-contributors: `0xAsten`, `m-kus`, `joaopereira12`, `kasteph`
- ci: add verification if build-spec is working
- ci: added wasm to test
- ci: disable benchmark for pushes and pr's
- ci: fix docker and binaries build
- ci: don't enforce changelog on PR's with label `dependencies`
- doc: added translation of madara beast article.md to portuguese and russian
- doc: app chain template added in README
- fix: RPC getClassAt cairo legacy program code encoding
- fix: build-spec not working by setting the madara-path always and fetching
  relevant files
- fix: events are emitted in correct sequential order
- fix: expected event idx in continuation tokens in test responses
- fix: update RPC URL to use localhost instead of 0.0.0.0 in hurl.config file
- fix: update the default port for running Madara locally in getting-started.md
  file from 9933 to 9944.
- fix: replace the 0 initial gas value with u128::MAX because view call
  entrypoints were failing
- chore: remove global state root
- chore: cairo-contracts compilation scripts & docs are updated, cairo_0
  contracts recompiled
- chore: rebase of core deps and 0.12.1

## v0.1.0

- ci: rm codespell task and rm .codespellignore
- feat: refactor flags on tests
- feat: fetch config files from gh repo
- refactor: remove config files from the code
- ci: stop closing stale issues
- ci: reactivate changelog enforcement
- cli: change dev flag behaviour and created alias for base and madara path
- configs: fix genesis.json refs to link the config folder
- ci: downgraded windows runner to windows-latest
- ci: added windows binaries build and upload the binaries to the release page
- ci: add `CHANGELOG.md` and enforce it is edited for each PR on `main`
- fix: removed `madara_runtime` as a dependency in the client crates and make
  errors more expressive
- fix: state root bug fix where the tree was stored in runtime _before_ being
  committed
- feat: add a `genesis_loader` for the node and mocking
- feat: add `madara_tsukuyomi` as a submodule
- branding: use new logo in the README
- dev: Get the block status from the actual block in get_block_with_tx_hashes
- fix: l1-l2 messaging
- dev : clean contracts and compiled files<|MERGE_RESOLUTION|>--- conflicted
+++ resolved
@@ -2,11 +2,8 @@
 
 ## Next release
 
-<<<<<<< HEAD
 - feat(endpoint): added extra admin rpc endpoint for sensitive rpc calls
-=======
 - refactor: replace starknet-rs BlockId with types-rs BlockId and remove redundant mp_block::BlockId
->>>>>>> c841913b
 - feat(fgw): added `add_transaction` for gateway client
 - fix(fgw): include `l1_to_l2_consumed_message` in L1 handler receipt
 - build: up starknet-rs, starknet-types, blockifier(v0.8.0), cairo

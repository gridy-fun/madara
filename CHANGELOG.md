--- conflicted
+++ resolved
@@ -2,14 +2,11 @@
 
 ## Next release
 
-<<<<<<< HEAD
 - feat(block_production): continue pending block on restart
 - feat(mempool): mempool transaction saving on db
 - feat(mempool): mempool transaction limits
-=======
 - refactor(rpc): replace starknet-rs by starknet-types-rpc
 - fix(fgw): include `l1_to_l2_consumed_message` in L1 handler receipt
->>>>>>> 86b2380c
 - feat(v0.8.0-rc0): storage proofs for rpc version v0.8.0
 - feat(warp): added warp update to madara
 - docs(readme): updated README.md docs and added Docker Compose support

--- conflicted
+++ resolved
@@ -2,11 +2,8 @@
 
 ## Next release
 
-<<<<<<< HEAD
 - fix(block_hash): block hash mismatch on transaction with an empty signature
-=======
 - feat: declare v0, l1 handler support added
->>>>>>> de11cedc
 - feat: strk gas price cli param added
 - fix(snos): added special address while closing block for SNOS
 - fix(mempool): validator errors were ignored in `mempool/rsc/lib.rs`

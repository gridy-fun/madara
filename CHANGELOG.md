# Madara Changelog

## Next release

<<<<<<< HEAD
- feat(endpoint): added extra admin rpc endpoint for sensitive rpc calls
=======
- feat(debug): service cancelling and profiling build
- fix(db): fix number of files in db, startup hang, ram issues and flushing issues
- fix: FeePayment conversion
>>>>>>> 6bbfee71
- fix(block_production): get l2-to-l1 messages recursively from the call tree
- refactor: replace starknet-rs BlockId with types-rs BlockId and remove redundant mp_block::BlockId
- feat(fgw): added `add_transaction` for gateway client
- fix(fgw): include `l1_to_l2_consumed_message` in L1 handler receipt
- build: up starknet-rs, starknet-types, blockifier(v0.8.0), cairo
- feat(rpc): added `getCompiledCasm` method
- fix(error): Added a comment for non archive node L1 keys
- feat(confg): added chain config template and fgw example
- feat(v0.8.0-rc0): starknet_subscribeNewHeads
- fix(rocksdb): update max open files opt
- code: refactor to use otel tracing instead of prometheus (removed mc-metrics, added mc-analytics)
- fix(version constants): 0.13.2 was mapped to wrong constants
- fix(compilation): devnet contract artifacts are not compiled by `cargo build` anymore
- feat: add fgw get_block_traces
- refactor: use `hyper` & `tower` instead of `reqwest` for feeder client
- fix(namespace): versioning now works for methods without `starknet` namesapce
- fix(compile): wrong struct field being used in state map conversion
- fix: contract 0 state diff fixed
- refactor(rpc): re-worked rpc tower server and added proper websocket support
- fix(network): added the FGW and gateway url to the chain config
- fix(block_hash): block hash mismatch on transaction with an empty signature
- feat: declare v0, l1 handler support added
- feat: strk gas price cli param added
- fix(snos): added special address while closing block for SNOS
- fix(mempool): validator errors were ignored in `mempool/rsc/lib.rs`
- fix(primitives): fixed storage entries not being sorted in state commitment
- fix(devnet): devnet predeployed contracts stable address across systems (re)
- chore: Fixed README table format
- fix(cli): fixed devnet cli arguments
- fix(db): max rocksdb LOG files count and size and add more memory metrics
- fix(devnet): devnet predeployed contracts stable address across systems
- feat: gas fee flag added
- fix(mempool): fixed proptesting of the inner mempool
- fix(clippy): disallow printlns in workspace
- fix(db): storing a block needs to clear the current pending block
- fix(sync): Fixed pipeline stalling on machines with few cpu cores
- fix(rpc): handle batched requests in middleware
- chore: padded devnet address display with 64 chars
- feat(script): added more capabilities to the launcher script
- fix(fgw): sync from other nodes and block signature
- fix: added more launcher capabilities
- fix(cleanup): Updated EditorConfig to 4-space indents
- fix(tests): Fixed local testing scripts
- fix: override chain config
- fix: estimate_fee should through an error if any txn fails
- fix: rejected transaction block production panic
- fix(sync): pending block retrying mechanism
- feat(clean): dc_db: rename `DbBlockId::BlockN` to `DbBlockId::Number`
- feat(cli): Environment variables can be used to specify Madara parameters
- fix:(tests): Add testing feature to mc-db dev dependency (#294)
- feat: new crate gateway client & server
- test: Starknet-js basic tests added
- test: add block conversion task test
- fix(docs): updated readme and fixed launcher
- fix(ci): added gateway key to fix rate limit on tests
- feat(cli): launcher script and release workflows
- fix: cleaned cli settings for sequencer, devnet and full
- feat: move to karnot runner
- fix: docker file fixes for devnet
- fix(block-production): fix bouncer calculation and declared classes
- fix: Fix pending block sync and add real FGW tests
- test: tests added for verify and apply task in l2 sync
- fix: UDC cairo 0 migration & events logic fix
- fix: response of spec version rpc call fixed
- tests: integration test for l2 fetch task added
- refactor: calculate class hashes in devnet
- feat: add config file and preset configure chain
- refactor: change default chain id and add custom flag to override
- fix: generate a fixed set of public and private keys for devnet
- fix: defaulted l1 gas price in devnet mode
- fix: fixed anvil port value in tests
- fix: flaky tests in gas price worker fixed
- ci: add coveralls report
- test: added tests for declare and deploy transactions
- fix: pending block must always be returned in rpc even if none is in db
- fix: fixed the starting block arg with an ignore_block_order argument
- docs: fixed Docker Compose instructions
- fix: removed unused dependencies with udeps and machete
- feat: add devnet via `--devnet` cli argument
- refactor: class import from FGW
- code docs: documented how get_storage_at is implemented
- fix: L1 rpc <=> network mismatch
- feat: rpc versioning
- feat: bumping Starknet version from v0.13.2 to Starknet v0.13.2.1
- fix: replaced old namings with adapted namings
- refactor: block import is now centrally done in a single crate
- tests: add e2e tests for rpc read methods
- tests: add e2e tests for the node
- fix: fixed some readme stuff
- feat: gas price provider added for block production
- feat: l1 sync service
- feat: gas price worker for l1
- test: tests added for eth client and event subscription
- feat: Added l1->l2 messaging
- test: add unitests primitives
- tests: add e2e tests for the node
- tests: add tests for the rpcs endpoints
- fix: pending contract storage not stored properly
- test: add tests crate `db`
- fix: --sync-l1-disabled cli option (#225)
- feat: experimental block production and mempool
- refactor: L1BlockMetric is intialized inside the EthereumClient new function
- refactor: BlockMetrics divided in L1BlockMetrics and BlockMetrics
- test: tests added for eth client and event subscription
- feat: add support for Starknet version 0.13.2
- fix(l1): removed free l1 endpoint list
- removed l1.rs from the sync crate and refactored it with alloy inside eth crate
- refactor: removed l1.rs from the sync crate and refactored it with alloy inside eth crate
- refactor: eth client (l1 crate) refactored with alloy
- feat: added l1 crate (eth crate)
- fix(metrics): removed influx and added l2_state_size data
- fix: command to start the Madara client
- refactor: database error unification
- feat: raise file-descriptor limit
- fix: docker
- fix: pending storage & sequencer_provider
- refactor: support pending blocks & db crate
- refactor: new crate exec
- fix(issue): Removed unrelated link from issue template
- feat: adding new readme and github issue templates for codebase reorg
- fix: trace, execution state_diff
- refactor: store compiled contract class
- fix: rate limit on classes
- refactor: use Felt in DB
- fix: fix sepolia by updating bonsai-trie
- feat(class): change class definition storage
- fix: pending block sync
- fix: transaction traces
- feat: store tx receipts
- refactor: new type StarknetVersion
- refactor: update starknet-rs with Felt
- fix(rpc): fixed block not found error on get_class method
- fix (rpc): get_transaction_status
- fix(cleanup): clean up around the Cargo.toml files, error handling and cli arguments
- fix(db): fault tolerance (database is not corrupted when the node is unexpectedly shut down / killed)
- fix(rpc): fixed state update deserialization
- fix(hashes): fixed tx by hash retrieval
- fix(logs): fixed logs and get_state_update
- refactor: remove primitives/felt
- refactor: move convert.rs to felt_wrapper.rs
- fix(decode): fix mapping db decoding
- feat: store reverted txs hashes
- feat(l1): added l1 free rpc url if none is provided
- cleanup: clean DB statics
- refactor: improve compatibility without forks
- fix(metrics): fixed some metrics endpoints
- fix(metrics): fix prometheus endpoint port
- fix(hashes): Fix invoke tx hashes for version v3
- fix: re-add prometheus, doc cli args, log format
- fix(program): Changed visibility of program serializer + archived
- fix(classes): remove the classes ordenation to allow fork rebasements
- fix(felt): enforce Felt type as much as possible into compute_hash.rs
- fix(logs): fixed some logs and others
- fix(rpc): fixed block storage column
- chore: update dependencies
- fix(hashers): cleaned hashers using types core hashers and Felt
- refactor: remove substrate block storage
- feat(infra): Added boilerplate to deploy a grafana/prometheus dashboard
- refacor: use db hash
- refactor: l2-sync
- refactor: remove crate mp-mapping-sync
- fix(rpc): get_nonce
- fix(rpc): get_class
- refactor: mapping db
- perf(db): contract key history now using rocksdb iterators for history
- fix(root): Cleaned state root commitments crate
- fix(hash): declare tx v0 hash computation
- perf(db): db contract history parallel fetching and batching
- remove RuntimeApi on RPC
- feat(metrics): Added sync time metrics
- refactor: using const and OnceCell instead of lazy_static
- refactor: remove crate mp-storage
- feat(infra): corrected dockerfile + docker-compose
- fix(rpc): error handling
- fix(lib): updated core libs to match oss
- fix: state root - replaced_classes commit
- feat: fetch block and state update in only one request
- feat: added madara launcher script
- fix: creation of the block context
- fix: is_missing_class
- fix: state root - replaced_classes
- feat(db): backups
- fix: state root for nonce
- fix: store the first history in storage ket
- perf: improved perfs with parallelized iteration over tx hashes cache
- fix: graceful shutdown of rocksdb on ctrl+c
- fix: better error handling around l1 and l2 sync
- perf: compile with target_cpu=skylake by default
- perf: storage key with encode
- fix: bloc context blockifier
- feat: up blockifier to v0.6.0-rc.2
- fix: change bonsai-trie fork location
- refactor: remove L1HandlerTxFee
- feat: up blockifier to v0.6.0-rc.2
- refactor: remove L1HandlerTxFee
- refactor: remove blockifier dependencie
- perf: convert blocks in parallel
- feat(commitments): Joined hash computation in event and tx commitments
- feat(l2 sync): polling to get new blocks once sync has caught up with the chain
- perf: store key
- fix: sync, remove `unwrap` in storage
- fix(classes): Fixed classes on the RPC level by adding ordering and complete deserialisation
- fix: class update
- feat: store key/value in `--disble-root` mode
- fix: storage nonce and key/value
- fix: class and store updates and block desync after ctrl+c
- fix: compile without libm
- fix: genesis state_update
- refactor: optimize get_class_at
- fix: crash build genesis on restart
- fix(classes): Fixed sierra exception on block 31625 and added --starting-block arg
- fix(db): with new implementation ContractStorage
- fix: fee_type for `simulate_transactions` rpc call
- feat(rocksdb): replaced most async database operations iwth multigets and batched inserts
- fix: get_state_update with new storage
- up: starknet-rs
- fix: exec on receipt
- feat(RPC): refacto `trace_transaction` and `trace_block_transaction`
- fix(proposer_factory): Removed and clean a lot of stuff on Client side, mostly node crate
- feat(storage): removed the use of `BonsaiStorage` logs
- feat(storage): removed dependance on `StateUpdateWrapper`
- feat(storage): state diff are now stored for each block
- CI: fix toolchain
- CI: add `cargo test` on PR
- refactor: remove dead code on `Struct Starknet<..>`
- fix: verify_l2
- feat(rpc): remove duplicated code, add mod 'utils'
- feat(storage): started migrating storage to the bonsai-lib
- fix: fix crashing cases on `get_block_with_receipts`
- fix: fix get_events minor issues
- fix: l1HandlerTx computed for commit
- refactor: optimise get_events RPC
- fix(root): fixed state commitments broken due to genesis loader
- feat(docker): add dockerfile and docker-compose
- fix: fix implementation `get_storage_at()` for `BlockifierStateAdapter`
- fix(sync): Fix end condition of the l2 sync
- fix(rpc): fix chain id method for mainnet
- fix(class): Fix Sierra classes conversion (missing abis)
- fix(compute): Fixed prepare_data_availability_modes computation
- feat(rpc): add pending block to `get_block_with_receipts` rpc call
- chore: update bonsai-trie (benefit from perf boost)
- feat(rpc): add `get_block_with_receipts` rpc call
- refactor: remove crate mp-state, mp-fee, mp-messages
- fix(class): Fix class conversions to support legacy Sierra versions
- feat: rebase blockifier
- feat(check): Added a state root check to ensure synced compatibility
- feat(metrics): Add prometheus metrics for mapping worker
- feat(storage): finished migrating contract storage to our backend bonsai trie dbs
- feat(storage): set up type-safe bonsai storage abstractions for usage in RPC
- fix(root): fix state root computation
- refactor: refactor mc-db crate
- feat(api_key): api key passed to FetchConfig correctly
- feat(api_key): Added support for --gateway-api to avoid rate limit from the gateway
- fix(latest): Retrieve latest synced block via internal client
- perf(l2 sync): parallelize commitment computation and refactor part of l2 io sync
- refactor: rpc methods and removed rpc-core
- feat: add an optional TUI dashboard
- feat(bonsai): Bumped bonsai lib to latest opti
- refactor(generic): reduced runtime dependence on generics
- fix(sync): Cleaned mc-sync isolating fetch process + added shared SyncStatus
- feat(self-hosted): host our own runner
- fix(deps): Removed unused dependencies
- feat(multi-trie): Added support for persistent storage tries
- feat(pending): added support for pending blocks in RPC requests
- perf(l2 sync): parallel fetching of blocks, classes, state updates
- fix l1 thread to reflect correct state_root, block_number, block_hash
- fix: remove gas_price and update starknet-rs from fork (temporary fix)
- fix(root): got state root to work (does not support class root yet)
- refactor(substrate_hash): Substrate hash is now retrieved via rpc client in
  `l2.rs`
- fix(worflows): fix toolchain and cache issue
- feat: Removal of the hardcoded mainnet configuration
- refactor: pass new CI
- fix(workflows): Fix madara CI
- feat(rpc): add_invoke_tx, add_deploy_account_tx, add_declare_tx
- feat(rpc): tx_receipt, re-execute tx
- feat(script): added CI scripts for starting Madara and comparing JSON RPC
  calls
- perf(verify_l2): parallelized l2 state root update
- perf(state_commitment): parallelized state commitment hash computations
- fix(L1): fix l1 thread with battle tested implementation + removed l1-l2
- fix: update and store ConfigFetch in l2 sync(), chainId rpc call
- fix: get_events paging with continuation_token
- fix(class): #125
- fix(getStorageAt): #28
- fix(genesis): #107
- fix(class): #32 #33 #34
- fix(class): #116
- feat(class): download classes from sequencer
- feat: update and store highest block hash and number from sequencer
- feat: store events in block, return events in call get_transaction_receipt
- fix: updating outdated links to external resources in documentation
- feat(client/data-availability): implement custom error handling
- fix: get_block_by_block_hash then default rather than error
- feat(rpc): added `get_state_update` real values from DA db
- feat: add transparent representation to `Felt252Wrapper`
- feat(rpc/trace_api): add `trace_block_transaction`
- chore(db): changed the way hashes are encoded
- feat(rpc/trace_api): add `trace_transaction`

## v0.7.0

- chore: release v0.7.0
- refacto: remove abusive `TryInto` impl
- dev: optimize tx trace creation
- dev: make Madara std compatible
- CI: fix taplo version
- chore: add cache usage for `getEvents` and `getTransactionReceipt`
- fix: cairo1 contracts should be identified by their sierra class hash
- fix(cli): repair broken cli for da conf
- feat(client): on `add_declare_transaction` store sierra contract classes in
  the madara backend
- chore: use struct error in client/db
- fix: don't ignore Sierra to CASM mapping in genesis config
- refacto: early exit txs fee estimation when one fails
- dev: fix linter warning in README.md
- fix: remove waiting loop from `getTxReceipt`
- feat: types in `mp-transactions` impl a method to get their version
- feat: make L1 gas price a `const` of the `RuntimeConfig`
- fix: broken class hashes and contracts in genesis
- refactor: rename LAST_SYNCED_L1_BLOCK to be more clear
- chore: add headers to da calldata, fix eth da in sovereign mode
- refacto(simulate_tx): move logic to the client
- chore: added ca-certificate in DockerFile for SSL related issues
- chore(primitives/commitment): remove crate
- chore(primitives/block/header): remove starknet-trie dependent fields
- refacto(primitives/db): add a temporary way to get a fake global state root
- feat(rpc): add starknet_version and eth_l1_gas_fee on block header
- fix(spec_version): spec version now returning 0.5.1
- chore: feature flags for avail and celestia DA
- feat(rpc): added support for v0.5.1 JSON-RPC specs
- feat(rpc): added ordered messages/events in trace fields
- feat(rpc): support for starknet.rs v0.5.1 version
- feat(rpc): added execution resources in trace fields
- feat(rpc): added state diff field in trace fields
- refactor: removed benchmarking folder and traces of CI pipeline
- fix: decouple is_query into is_query and offset_version
- feat: add sierra to casm class hash mapping to genesis assets
- chore: remove ArgentMulticall from genesis assets
- feat: remove `seq_addr_updated` from `GenesisData`
- chore: added prometheus metrics for da layer
- chore: bump celestia rpc crate version
- fix(DA): run the proof first then the state update
- fix: `prove_current_block` is called after `update_state`
- ci: add foundry ci task to push workflow
- fix: first tx for non deployed account is valid
- fix: incorrect base url for fetching config
- feat: add predeployed accounts to genesis state
- feat(rpc): Added starknet_simulateTransactions
- fix: Change serialization of bitvec to &[u8] in merkle tree to avoid memory
  uninitialized
- chore: change SCARB config version for foundry CI
- feat(da): update da calldata encoding to v0.11.0 spec, da conf examples, da
  conf flag, da-tests in CI
- refactor: use `map` in `estimate_fee` to stop computation on error
- fix(node/commands): md5 are also checked when running setup --from-local
- feat(data-availability): extend eth config with poll interval
- fix(snos-output): expose snos codec, remove unused `get_starknet_messages`
  runtime method, and unnecessary mp-snos-output dependencies
- feat(program-hash): add new pallet constant for Starknet OS progam hash;
  expose runtime getter method; add dedicated crate to manage versions
- feat(runtime): expose fee token address getter method
- feat(settlement): run client thread responsible for pushing state updates and
  messaging on Ethereum
- feat(settlement): starknet core contract tests with anvil sandbox
- fix(rpc-test): incorrect node url
- feat(settlement): e2e test with Madara node settling on Ethereum contract
- refactor: use `map` in `estimate_fee` to stop computation on error
- fix: `tempdir` crate has been deprecated; use `tempfile` instead
- dev: add avail and celestia crates behind a feature flag
- dev: replace md5 with sha3_256 hash function
- feat: fixing getNonce Rpc Call and adding a new test
- refactor: use Zaun crate for Starknet core contract bindings
- refactor: use Anvil sandbox from Zaun crate
- feat(rpc): estimateMessageFee RPC call implementation

## v0.6.0

- chore: release v0.6.0
- refacto: substrate/starknet names in rpc library
- feat(rpc): Added starknet_getTransactionStatus and removed
  starknet_pendingTransactions
- feat(rpc): add starknet_specVersion rpc + added test for future support
- docs: Added v0.6.0-rc5 documentation above the rpc method functions
- dev(deps): bump starknet rs, use Eq for EmmitedEvents comparaison
- test(rust-rpc-test): use undeclared contracts for declare transactions testing
- build: update blockifier, fix divergent substrat block hash
- chore: remove tests that run in wasm and native, only wasm from now
- chore: split StarknetRpcApi trait in two, like in openRPC specs
- refacto: move starknet runtime api in it's own crate
- chore: update README.md and getting-started.md
- chore: remove crates that have been copy-pasted from plkdtSDK
- feat(rpc): return deployed contract address and actual fee in transaction
  receipt
- fix: Wait for 1 minute for transaction to be processed in
  get_transaction_receipt rpc
- ci: Fix starknet foundry sncast not found
- fix: Ensure transaction checks are compatible with starknet-rs
- ci: Run Starknet Foundry tests against Madara RPC
- fix: add name, symbol and decimals to fee token storage
- fix: dependencies for dockerfile and binaries
- docs: add translation of madara beast article to spanish
- chore: update starknet-js version in faucet-setup docs
- dev(compilation): add incremental compilation
- feat(rpc): add support for bulk estimate fee
- feat: add argent multicall contract to genesis
- chore(data-availability): update avail-subxt to version 0.4.0
- fix(ci): setup should fetch files from local config
- chore: deprecate `madara-app` and `madara-dev-explorer` modules
- chore(data-availability-avail): implement fire and forget, and add ws
  reconnection logic
- chore: update `polkadot-sdk` to `release-polkadot-v1.3.0`
- feat: fallback default file for DA and Settlement configuration files

## v0.5.0

- chore: release v0.5.0
- test: add transaction pool logic unit tests
- feat(client): spawn a task that listen to storage changes and build the
  resulting commiment state diff for each block
- dev(StarknetRPC): log error received from node before mapping to
  InternalServerError
- fix: change 'nonce too high' to log in debug instead of info
- chore: update deps, vm ressource fee cost are now FixedU128, and stored in an
  hashmap
- ci: change jobs order in the workflow
- ci: run integrations tests in the same runner as build
- ci: replace ci cache with rust-cache
- fix(transactions): remove `nonce` field from InvokeV0 tx
- feat(transactions): don't enforce ordering in validate_unsigned for invokeV0
- test(pallet): add function to get braavos hash
- fix: event commitment documentation typo
- ci: added testing key generation in the ci
- fix(starknet-rpc-test): init one request client per runtime
- test: validate Nonce for unsigned user txs
- fix: fixed declare V0 placeholder with the hash of an empty list of felts
- feat(cli): `run` is the by default command when running the `madara` bin
- refacto(cli): `run` and `setup` commands are defined in their own files
- refacto(cli): `run.testnet` argument removed in favor of the substrate native
  `chain` arg
- feat(cli): `run.fetch_chain_spec` argument removed in favor of the substrate
  native `chain` arg
- feat(cli): `setup` require a source file, either from an url or a path on the
  local filesystem
- chore(cli): use `Url`, `Path` and `PathBuf` types rather than `String`
- refacto(cli): moved the pallet/chain_spec/utils methods to the node crate
- feat(cli): `madara_path` arg has been remove, we use the substrate native
  `base_path` arg instead
- feat(cli): sharingan chain specs are loaded during the compilation, not
  downloaded from github
- refacto(pallet/starknet): `GenesisLoader` refactored as `GenesisData` + a
  `base_path` field
- feat(cli): for `run` param `--dev` now imply `--tmp`, as it is in substrate
- test(starknet-rpc-test): run all tests against a single madara node
- fix(service): confusing message when node starts (output the actual sealing
  method being used)
- refactor(sealing): how the sealing mode is passed into runtime
- feat(sealing): finalization for instant sealing
- test(starknet-js-test): run basic starknetjs compatibility tests again the
  madara node
- feat(cache-option): add an option to enable aggressive caching in command-line
  parameters

## v0.4.0

- chore: release v0.4.0
- feat: better management of custom configurations for genesis assets
- feat: use actual vm resource costs
- fix: add setup and run for rpc tests
- fix: fix clap for run command
- fix: add `madara_path` flag for setup command
- fix: add official references to configs files
- fix: cargo update and `main` branch prettier fix
- fix: fix sharingan chain spec
- fix: update madara infra to main branch
- fix: update `Cargo.lock`
- fix: rpc test failing
- refactor: exported chain id constant in mp-chain-id crate and added one for
  SN_MAIN
- ci: disable pr close workflow
- ci: add ci verification for detecting genesis changes and config hashes
- test: add e2e test for `estimate_fee`

## v0.3.0

- chore: release v0.3.0
- chore: big transaction type refactoring
- chore: split `primitives` crates into multiple smaller crates
- chore: improve logging about transaction when nonce is too high
- chore: add real class hash values for genesis config
- fix: use specific commit for avail and celestia
- fix: change dep of rustdoc on push
- fix: initial_gas set to max_fee and fixed fee not being charged when max_fee=0
- fix: correct value of compiled_class_hash in RPCTransaction
- fix: std feature import in transactions crate
- fix: replace all calls to `transmute` by calls `from_raw_parts`
- fix: estimate_fee should make sure all transaction have a version being
  2^128 + 1 or 2^128+2 depending on the tx type
- feat: modify the hash_bytes functions in `poseidon` and `pedersen` for dynamic
  data length
- feat: print development accounts at node startup
- feat: unification of the DA interface
- feat: bump starknet-core to 0.6.0 and remove InvokeV0
- feat: use resolver 2 for cargo in the workspace
- feat: impl tx execution and verification as traits
- perf: reduce the amount of data stored in the runtime and use the Substrate
  block to as source of data in the client
- perf: use perfect hash function in calculate_l1_gas_by_vm_usage
- build: restructure code for rust latest version
- build: bump rustc nightly version to 1.74 date
- buid: add rust-analyzer to toolchain components
- ci: scope cache by branch and add cache cleanup
- ci: increase threshold for codecov to 1%
- test: add `starknet-rpc-test` crate to the workspace
- test: add test to check tx signed by OZ account can be signed with Argent pk
- buid: add rust-analyzer to toolchain components
- ci: increase threshold for codecov to 1%
- replace all calls to `transmute` by calls `from_raw_parts`
- big transaction type refactoring
- impl tx execution and verification as traits
- reduce the amount of data stored in the runtime and use the Substrate block to
  as source of data in the client
- perf: use perfect hash function in calculate_l1_gas_by_vm_usage
- chore: add tests for tx hashing
- split `primitives` crates into multiple smaller crates
- fix: std feature import in transactions crate
- chore: improve logging about transaction when nonce is too high
- fix: rpc tests and background node run
- test: add tests for simulate tx offset
- test: add tests for tx hashing
- fix: bring back messages in transaction receipts
- feat: starknet os program output primitive

## v0.2.0

- add-contributors: `0xAsten`, `m-kus`, `joaopereira12`, `kasteph`
- ci: add verification if build-spec is working
- ci: added wasm to test
- ci: disable benchmark for pushes and pr's
- ci: fix docker and binaries build
- ci: don't enforce changelog on PR's with label `dependencies`
- doc: added translation of madara beast article.md to portuguese and russian
- doc: app chain template added in README
- fix: RPC getClassAt cairo legacy program code encoding
- fix: build-spec not working by setting the madara-path always and fetching
  relevant files
- fix: events are emitted in correct sequential order
- fix: expected event idx in continuation tokens in test responses
- fix: update RPC URL to use localhost instead of 0.0.0.0 in hurl.config file
- fix: update the default port for running Madara locally in getting-started.md
  file from 9933 to 9944.
- fix: replace the 0 initial gas value with u128::MAX because view call
  entrypoints were failing
- chore: remove global state root
- chore: cairo-contracts compilation scripts & docs are updated, cairo_0
  contracts recompiled
- chore: rebase of core deps and 0.12.1

## v0.1.0

- ci: rm codespell task and rm .codespellignore
- feat: refactor flags on tests
- feat: fetch config files from gh repo
- refactor: remove config files from the code
- ci: stop closing stale issues
- ci: reactivate changelog enforcement
- cli: change dev flag behaviour and created alias for base and madara path
- configs: fix genesis.json refs to link the config folder
- ci: downgraded windows runner to windows-latest
- ci: added windows binaries build and upload the binaries to the release page
- ci: add `CHANGELOG.md` and enforce it is edited for each PR on `main`
- fix: removed `madara_runtime` as a dependency in the client crates and make
  errors more expressive
- fix: state root bug fix where the tree was stored in runtime _before_ being
  committed
- feat: add a `genesis_loader` for the node and mocking
- feat: add `madara_tsukuyomi` as a submodule
- branding: use new logo in the README
- dev: Get the block status from the actual block in get_block_with_tx_hashes
- fix: l1-l2 messaging
- dev : clean contracts and compiled files<|MERGE_RESOLUTION|>--- conflicted
+++ resolved
@@ -2,13 +2,10 @@
 
 ## Next release
 
-<<<<<<< HEAD
 - feat(endpoint): added extra admin rpc endpoint for sensitive rpc calls
-=======
 - feat(debug): service cancelling and profiling build
 - fix(db): fix number of files in db, startup hang, ram issues and flushing issues
 - fix: FeePayment conversion
->>>>>>> 6bbfee71
 - fix(block_production): get l2-to-l1 messages recursively from the call tree
 - refactor: replace starknet-rs BlockId with types-rs BlockId and remove redundant mp_block::BlockId
 - feat(fgw): added `add_transaction` for gateway client

# Madara Changelog

## Next release

<<<<<<< HEAD
- fix(fgw): sync from other nodes and block signature
=======
- fix: added more launcher capabilities
>>>>>>> a6472357
- fix(cleanup): Updated EditorConfig to 4-space indents
- fix(tests): Fixed local testing scripts
- fix: override chain config
- fix: estimate_fee should through an error if any txn fails
- fix: rejected transaction block production panic
- fix(sync): pending block retrying mechanism
- feat(clean): dc_db: rename `DbBlockId::BlockN` to `DbBlockId::Number`
- feat(cli): Environment variables can be used to specify Madara parameters
- fix:(tests): Add testing feature to mc-db dev dependency (#294)
- feat: new crate gateway client & server
- test: Starknet-js basic tests added
- test: add block conversion task test
- fix(docs): updated readme and fixed launcher
- fix(ci): added gateway key to fix rate limit on tests
- feat(cli): launcher script and release workflows
- fix: cleaned cli settings for sequencer, devnet and full
- feat: move to karnot runner
- fix: docker file fixes for devnet
- fix(block-production): fix bouncer calculation and declared classes
- fix: Fix pending block sync and add real FGW tests
- test: tests added for verify and apply task in l2 sync
- fix: UDC cairo 0 migration & events logic fix
- fix: response of spec version rpc call fixed
- tests: integration test for l2 fetch task added
- refactor: calculate class hashes in devnet
- feat: add config file and preset configure chain
- refactor: change default chain id and add custom flag to override
- fix: generate a fixed set of public and private keys for devnet
- fix: defaulted l1 gas price in devnet mode
- fix: fixed anvil port value in tests
- fix: flaky tests in gas price worker fixed
- ci: add coveralls report
- test: added tests for declare and deploy transactions
- fix: pending block must always be returned in rpc even if none is in db
- fix: fixed the starting block arg with an ignore_block_order argument
- docs: fixed Docker Compose instructions
- fix: removed unused dependencies with udeps and machete
- feat: add devnet via `--devnet` cli argument
- refactor: class import from FGW
- code docs: documented how get_storage_at is implemented
- fix: L1 rpc <=> network mismatch
- feat: rpc versioning
- feat: bumping Starknet version from v0.13.2 to Starknet v0.13.2.1
- fix: replaced old namings with adapted namings
- refactor: block import is now centrally done in a single crate
- tests: add e2e tests for rpc read methods
- tests: add e2e tests for the node
- fix: fixed some readme stuff
- feat: gas price provider added for block production
- feat: l1 sync service
- feat: gas price worker for l1
- test: tests added for eth client and event subscription
- feat: Added l1->l2 messaging
- test: add unitests primitives
- tests: add e2e tests for the node
- tests: add tests for the rpcs endpoints
- fix: pending contract storage not stored properly
- test: add tests crate `db`
- fix: --sync-l1-disabled cli option (#225)
- feat: experimental block production and mempool
- refactor: L1BlockMetric is intialized inside the EthereumClient new function
- refactor: BlockMetrics divided in L1BlockMetrics and BlockMetrics
- test: tests added for eth client and event subscription
- feat: add support for Starknet version 0.13.2
- fix(l1): removed free l1 endpoint list
- removed l1.rs from the sync crate and refactored it with alloy inside eth crate
- refactor: removed l1.rs from the sync crate and refactored it with alloy inside eth crate
- refactor: eth client (l1 crate) refactored with alloy
- feat: added l1 crate (eth crate)
- fix(metrics): removed influx and added l2_state_size data
- fix: command to start the Madara client
- refactor: database error unification
- feat: raise file-descriptor limit
- fix: docker
- fix: pending storage & sequencer_provider
- refactor: support pending blocks & db crate
- refactor: new crate exec
- fix(issue): Removed unrelated link from issue template
- feat: adding new readme and github issue templates for codebase reorg
- fix: trace, execution state_diff
- refactor: store compiled contract class
- fix: rate limit on classes
- refactor: use Felt in DB
- fix: fix sepolia by updating bonsai-trie
- feat(class): change class definition storage
- fix: pending block sync
- fix: transaction traces
- feat: store tx receipts
- refactor: new type StarknetVersion
- refactor: update starknet-rs with Felt
- fix(rpc): fixed block not found error on get_class method
- fix (rpc): get_transaction_status
- fix(cleanup): clean up around the Cargo.toml files, error handling and cli arguments
- fix(db): fault tolerance (database is not corrupted when the node is unexpectedly shut down / killed)
- fix(rpc): fixed state update deserialization
- fix(hashes): fixed tx by hash retrieval
- fix(logs): fixed logs and get_state_update
- refactor: remove primitives/felt
- refactor: move convert.rs to felt_wrapper.rs
- fix(decode): fix mapping db decoding
- feat: store reverted txs hashes
- feat(l1): added l1 free rpc url if none is provided
- cleanup: clean DB statics
- refactor: improve compatibility without forks
- fix(metrics): fixed some metrics endpoints
- fix(metrics): fix prometheus endpoint port
- fix(hashes): Fix invoke tx hashes for version v3
- fix: re-add prometheus, doc cli args, log format
- fix(program): Changed visibility of program serializer + archived
- fix(classes): remove the classes ordenation to allow fork rebasements
- fix(felt): enforce Felt type as much as possible into compute_hash.rs
- fix(logs): fixed some logs and others
- fix(rpc): fixed block storage column
- chore: update dependencies
- fix(hashers): cleaned hashers using types core hashers and Felt
- refactor: remove substrate block storage
- feat(infra): Added boilerplate to deploy a grafana/prometheus dashboard
- refacor: use db hash
- refactor: l2-sync
- refactor: remove crate mp-mapping-sync
- fix(rpc): get_nonce
- fix(rpc): get_class
- refactor: mapping db
- perf(db): contract key history now using rocksdb iterators for history
- fix(root): Cleaned state root commitments crate
- fix(hash): declare tx v0 hash computation
- perf(db): db contract history parallel fetching and batching
- remove RuntimeApi on RPC
- feat(metrics): Added sync time metrics
- refactor: using const and OnceCell instead of lazy_static
- refactor: remove crate mp-storage
- feat(infra): corrected dockerfile + docker-compose
- fix(rpc): error handling
- fix(lib): updated core libs to match oss
- fix: state root - replaced_classes commit
- feat: fetch block and state update in only one request
- feat: added madara launcher script
- fix: creation of the block context
- fix: is_missing_class
- fix: state root - replaced_classes
- feat(db): backups
- fix: state root for nonce
- fix: store the first history in storage ket
- perf: improved perfs with parallelized iteration over tx hashes cache
- fix: graceful shutdown of rocksdb on ctrl+c
- fix: better error handling around l1 and l2 sync
- perf: compile with target_cpu=skylake by default
- perf: storage key with encode
- fix: bloc context blockifier
- feat: up blockifier to v0.6.0-rc.2
- fix: change bonsai-trie fork location
- refactor: remove L1HandlerTxFee
- feat: up blockifier to v0.6.0-rc.2
- refactor: remove L1HandlerTxFee
- refactor: remove blockifier dependencie
- perf: convert blocks in parallel
- feat(commitments): Joined hash computation in event and tx commitments
- feat(l2 sync): polling to get new blocks once sync has caught up with the chain
- perf: store key
- fix: sync, remove `unwrap` in storage
- fix(classes): Fixed classes on the RPC level by adding ordering and complete deserialisation
- fix: class update
- feat: store key/value in `--disble-root` mode
- fix: storage nonce and key/value
- fix: class and store updates and block desync after ctrl+c
- fix: compile without libm
- fix: genesis state_update
- refactor: optimize get_class_at
- fix: crash build genesis on restart
- fix(classes): Fixed sierra exception on block 31625 and added --starting-block arg
- fix(db): with new implementation ContractStorage
- fix: fee_type for `simulate_transactions` rpc call
- feat(rocksdb): replaced most async database operations iwth multigets and batched inserts
- fix: get_state_update with new storage
- up: starknet-rs
- fix: exec on receipt
- feat(RPC): refacto `trace_transaction` and `trace_block_transaction`
- fix(proposer_factory): Removed and clean a lot of stuff on Client side, mostly node crate
- feat(storage): removed the use of `BonsaiStorage` logs
- feat(storage): removed dependance on `StateUpdateWrapper`
- feat(storage): state diff are now stored for each block
- CI: fix toolchain
- CI: add `cargo test` on PR
- refactor: remove dead code on `Struct Starknet<..>`
- fix: verify_l2
- feat(rpc): remove duplicated code, add mod 'utils'
- feat(storage): started migrating storage to the bonsai-lib
- fix: fix crashing cases on `get_block_with_receipts`
- fix: fix get_events minor issues
- fix: l1HandlerTx computed for commit
- refactor: optimise get_events RPC
- fix(root): fixed state commitments broken due to genesis loader
- feat(docker): add dockerfile and docker-compose
- fix: fix implementation `get_storage_at()` for `BlockifierStateAdapter`
- fix(sync): Fix end condition of the l2 sync
- fix(rpc): fix chain id method for mainnet
- fix(class): Fix Sierra classes conversion (missing abis)
- fix(compute): Fixed prepare_data_availability_modes computation
- feat(rpc): add pending block to `get_block_with_receipts` rpc call
- chore: update bonsai-trie (benefit from perf boost)
- feat(rpc): add `get_block_with_receipts` rpc call
- refactor: remove crate mp-state, mp-fee, mp-messages
- fix(class): Fix class conversions to support legacy Sierra versions
- feat: rebase blockifier
- feat(check): Added a state root check to ensure synced compatibility
- feat(metrics): Add prometheus metrics for mapping worker
- feat(storage): finished migrating contract storage to our backend bonsai trie dbs
- feat(storage): set up type-safe bonsai storage abstractions for usage in RPC
- fix(root): fix state root computation
- refactor: refactor mc-db crate
- feat(api_key): api key passed to FetchConfig correctly
- feat(api_key): Added support for --gateway-api to avoid rate limit from the gateway
- fix(latest): Retrieve latest synced block via internal client
- perf(l2 sync): parallelize commitment computation and refactor part of l2 io sync
- refactor: rpc methods and removed rpc-core
- feat: add an optional TUI dashboard
- feat(bonsai): Bumped bonsai lib to latest opti
- refactor(generic): reduced runtime dependence on generics
- fix(sync): Cleaned mc-sync isolating fetch process + added shared SyncStatus
- feat(self-hosted): host our own runner
- fix(deps): Removed unused dependencies
- feat(multi-trie): Added support for persistent storage tries
- feat(pending): added support for pending blocks in RPC requests
- perf(l2 sync): parallel fetching of blocks, classes, state updates
- fix l1 thread to reflect correct state_root, block_number, block_hash
- fix: remove gas_price and update starknet-rs from fork (temporary fix)
- fix(root): got state root to work (does not support class root yet)
- refactor(substrate_hash): Substrate hash is now retrieved via rpc client in
  `l2.rs`
- fix(worflows): fix toolchain and cache issue
- feat: Removal of the hardcoded mainnet configuration
- refactor: pass new CI
- fix(workflows): Fix madara CI
- feat(rpc): add_invoke_tx, add_deploy_account_tx, add_declare_tx
- feat(rpc): tx_receipt, re-execute tx
- feat(script): added CI scripts for starting Madara and comparing JSON RPC
  calls
- perf(verify_l2): parallelized l2 state root update
- perf(state_commitment): parallelized state commitment hash computations
- fix(L1): fix l1 thread with battle tested implementation + removed l1-l2
- fix: update and store ConfigFetch in l2 sync(), chainId rpc call
- fix: get_events paging with continuation_token
- fix(class): #125
- fix(getStorageAt): #28
- fix(genesis): #107
- fix(class): #32 #33 #34
- fix(class): #116
- feat(class): download classes from sequencer
- feat: update and store highest block hash and number from sequencer
- feat: store events in block, return events in call get_transaction_receipt
- fix: updating outdated links to external resources in documentation
- feat(client/data-availability): implement custom error handling
- fix: get_block_by_block_hash then default rather than error
- feat(rpc): added `get_state_update` real values from DA db
- feat: add transparent representation to `Felt252Wrapper`
- feat(rpc/trace_api): add `trace_block_transaction`
- chore(db): changed the way hashes are encoded
- feat(rpc/trace_api): add `trace_transaction`

## v0.7.0

- chore: release v0.7.0
- refacto: remove abusive `TryInto` impl
- dev: optimize tx trace creation
- dev: make Madara std compatible
- CI: fix taplo version
- chore: add cache usage for `getEvents` and `getTransactionReceipt`
- fix: cairo1 contracts should be identified by their sierra class hash
- fix(cli): repair broken cli for da conf
- feat(client): on `add_declare_transaction` store sierra contract classes in
  the madara backend
- chore: use struct error in client/db
- fix: don't ignore Sierra to CASM mapping in genesis config
- refacto: early exit txs fee estimation when one fails
- dev: fix linter warning in README.md
- fix: remove waiting loop from `getTxReceipt`
- feat: types in `mp-transactions` impl a method to get their version
- feat: make L1 gas price a `const` of the `RuntimeConfig`
- fix: broken class hashes and contracts in genesis
- refactor: rename LAST_SYNCED_L1_BLOCK to be more clear
- chore: add headers to da calldata, fix eth da in sovereign mode
- refacto(simulate_tx): move logic to the client
- chore: added ca-certificate in DockerFile for SSL related issues
- chore(primitives/commitment): remove crate
- chore(primitives/block/header): remove starknet-trie dependent fields
- refacto(primitives/db): add a temporary way to get a fake global state root
- feat(rpc): add starknet_version and eth_l1_gas_fee on block header
- fix(spec_version): spec version now returning 0.5.1
- chore: feature flags for avail and celestia DA
- feat(rpc): added support for v0.5.1 JSON-RPC specs
- feat(rpc): added ordered messages/events in trace fields
- feat(rpc): support for starknet.rs v0.5.1 version
- feat(rpc): added execution resources in trace fields
- feat(rpc): added state diff field in trace fields
- refactor: removed benchmarking folder and traces of CI pipeline
- fix: decouple is_query into is_query and offset_version
- feat: add sierra to casm class hash mapping to genesis assets
- chore: remove ArgentMulticall from genesis assets
- feat: remove `seq_addr_updated` from `GenesisData`
- chore: added prometheus metrics for da layer
- chore: bump celestia rpc crate version
- fix(DA): run the proof first then the state update
- fix: `prove_current_block` is called after `update_state`
- ci: add foundry ci task to push workflow
- fix: first tx for non deployed account is valid
- fix: incorrect base url for fetching config
- feat: add predeployed accounts to genesis state
- feat(rpc): Added starknet_simulateTransactions
- fix: Change serialization of bitvec to &[u8] in merkle tree to avoid memory
  uninitialized
- chore: change SCARB config version for foundry CI
- feat(da): update da calldata encoding to v0.11.0 spec, da conf examples, da
  conf flag, da-tests in CI
- refactor: use `map` in `estimate_fee` to stop computation on error
- fix(node/commands): md5 are also checked when running setup --from-local
- feat(data-availability): extend eth config with poll interval
- fix(snos-output): expose snos codec, remove unused `get_starknet_messages`
  runtime method, and unnecessary mp-snos-output dependencies
- feat(program-hash): add new pallet constant for Starknet OS progam hash;
  expose runtime getter method; add dedicated crate to manage versions
- feat(runtime): expose fee token address getter method
- feat(settlement): run client thread responsible for pushing state updates and
  messaging on Ethereum
- feat(settlement): starknet core contract tests with anvil sandbox
- fix(rpc-test): incorrect node url
- feat(settlement): e2e test with Madara node settling on Ethereum contract
- refactor: use `map` in `estimate_fee` to stop computation on error
- fix: `tempdir` crate has been deprecated; use `tempfile` instead
- dev: add avail and celestia crates behind a feature flag
- dev: replace md5 with sha3_256 hash function
- feat: fixing getNonce Rpc Call and adding a new test
- refactor: use Zaun crate for Starknet core contract bindings
- refactor: use Anvil sandbox from Zaun crate
- feat(rpc): estimateMessageFee RPC call implementation

## v0.6.0

- chore: release v0.6.0
- refacto: substrate/starknet names in rpc library
- feat(rpc): Added starknet_getTransactionStatus and removed
  starknet_pendingTransactions
- feat(rpc): add starknet_specVersion rpc + added test for future support
- docs: Added v0.6.0-rc5 documentation above the rpc method functions
- dev(deps): bump starknet rs, use Eq for EmmitedEvents comparaison
- test(rust-rpc-test): use undeclared contracts for declare transactions testing
- build: update blockifier, fix divergent substrat block hash
- chore: remove tests that run in wasm and native, only wasm from now
- chore: split StarknetRpcApi trait in two, like in openRPC specs
- refacto: move starknet runtime api in it's own crate
- chore: update README.md and getting-started.md
- chore: remove crates that have been copy-pasted from plkdtSDK
- feat(rpc): return deployed contract address and actual fee in transaction
  receipt
- fix: Wait for 1 minute for transaction to be processed in
  get_transaction_receipt rpc
- ci: Fix starknet foundry sncast not found
- fix: Ensure transaction checks are compatible with starknet-rs
- ci: Run Starknet Foundry tests against Madara RPC
- fix: add name, symbol and decimals to fee token storage
- fix: dependencies for dockerfile and binaries
- docs: add translation of madara beast article to spanish
- chore: update starknet-js version in faucet-setup docs
- dev(compilation): add incremental compilation
- feat(rpc): add support for bulk estimate fee
- feat: add argent multicall contract to genesis
- chore(data-availability): update avail-subxt to version 0.4.0
- fix(ci): setup should fetch files from local config
- chore: deprecate `madara-app` and `madara-dev-explorer` modules
- chore(data-availability-avail): implement fire and forget, and add ws
  reconnection logic
- chore: update `polkadot-sdk` to `release-polkadot-v1.3.0`
- feat: fallback default file for DA and Settlement configuration files

## v0.5.0

- chore: release v0.5.0
- test: add transaction pool logic unit tests
- feat(client): spawn a task that listen to storage changes and build the
  resulting commiment state diff for each block
- dev(StarknetRPC): log error received from node before mapping to
  InternalServerError
- fix: change 'nonce too high' to log in debug instead of info
- chore: update deps, vm ressource fee cost are now FixedU128, and stored in an
  hashmap
- ci: change jobs order in the workflow
- ci: run integrations tests in the same runner as build
- ci: replace ci cache with rust-cache
- fix(transactions): remove `nonce` field from InvokeV0 tx
- feat(transactions): don't enforce ordering in validate_unsigned for invokeV0
- test(pallet): add function to get braavos hash
- fix: event commitment documentation typo
- ci: added testing key generation in the ci
- fix(starknet-rpc-test): init one request client per runtime
- test: validate Nonce for unsigned user txs
- fix: fixed declare V0 placeholder with the hash of an empty list of felts
- feat(cli): `run` is the by default command when running the `madara` bin
- refacto(cli): `run` and `setup` commands are defined in their own files
- refacto(cli): `run.testnet` argument removed in favor of the substrate native
  `chain` arg
- feat(cli): `run.fetch_chain_spec` argument removed in favor of the substrate
  native `chain` arg
- feat(cli): `setup` require a source file, either from an url or a path on the
  local filesystem
- chore(cli): use `Url`, `Path` and `PathBuf` types rather than `String`
- refacto(cli): moved the pallet/chain_spec/utils methods to the node crate
- feat(cli): `madara_path` arg has been remove, we use the substrate native
  `base_path` arg instead
- feat(cli): sharingan chain specs are loaded during the compilation, not
  downloaded from github
- refacto(pallet/starknet): `GenesisLoader` refactored as `GenesisData` + a
  `base_path` field
- feat(cli): for `run` param `--dev` now imply `--tmp`, as it is in substrate
- test(starknet-rpc-test): run all tests against a single madara node
- fix(service): confusing message when node starts (output the actual sealing
  method being used)
- refactor(sealing): how the sealing mode is passed into runtime
- feat(sealing): finalization for instant sealing
- test(starknet-js-test): run basic starknetjs compatibility tests again the
  madara node
- feat(cache-option): add an option to enable aggressive caching in command-line
  parameters

## v0.4.0

- chore: release v0.4.0
- feat: better management of custom configurations for genesis assets
- feat: use actual vm resource costs
- fix: add setup and run for rpc tests
- fix: fix clap for run command
- fix: add `madara_path` flag for setup command
- fix: add official references to configs files
- fix: cargo update and `main` branch prettier fix
- fix: fix sharingan chain spec
- fix: update madara infra to main branch
- fix: update `Cargo.lock`
- fix: rpc test failing
- refactor: exported chain id constant in mp-chain-id crate and added one for
  SN_MAIN
- ci: disable pr close workflow
- ci: add ci verification for detecting genesis changes and config hashes
- test: add e2e test for `estimate_fee`

## v0.3.0

- chore: release v0.3.0
- chore: big transaction type refactoring
- chore: split `primitives` crates into multiple smaller crates
- chore: improve logging about transaction when nonce is too high
- chore: add real class hash values for genesis config
- fix: use specific commit for avail and celestia
- fix: change dep of rustdoc on push
- fix: initial_gas set to max_fee and fixed fee not being charged when max_fee=0
- fix: correct value of compiled_class_hash in RPCTransaction
- fix: std feature import in transactions crate
- fix: replace all calls to `transmute` by calls `from_raw_parts`
- fix: estimate_fee should make sure all transaction have a version being
  2^128 + 1 or 2^128+2 depending on the tx type
- feat: modify the hash_bytes functions in `poseidon` and `pedersen` for dynamic
  data length
- feat: print development accounts at node startup
- feat: unification of the DA interface
- feat: bump starknet-core to 0.6.0 and remove InvokeV0
- feat: use resolver 2 for cargo in the workspace
- feat: impl tx execution and verification as traits
- perf: reduce the amount of data stored in the runtime and use the Substrate
  block to as source of data in the client
- perf: use perfect hash function in calculate_l1_gas_by_vm_usage
- build: restructure code for rust latest version
- build: bump rustc nightly version to 1.74 date
- buid: add rust-analyzer to toolchain components
- ci: scope cache by branch and add cache cleanup
- ci: increase threshold for codecov to 1%
- test: add `starknet-rpc-test` crate to the workspace
- test: add test to check tx signed by OZ account can be signed with Argent pk
- buid: add rust-analyzer to toolchain components
- ci: increase threshold for codecov to 1%
- replace all calls to `transmute` by calls `from_raw_parts`
- big transaction type refactoring
- impl tx execution and verification as traits
- reduce the amount of data stored in the runtime and use the Substrate block to
  as source of data in the client
- perf: use perfect hash function in calculate_l1_gas_by_vm_usage
- chore: add tests for tx hashing
- split `primitives` crates into multiple smaller crates
- fix: std feature import in transactions crate
- chore: improve logging about transaction when nonce is too high
- fix: rpc tests and background node run
- test: add tests for simulate tx offset
- test: add tests for tx hashing
- fix: bring back messages in transaction receipts
- feat: starknet os program output primitive

## v0.2.0

- add-contributors: `0xAsten`, `m-kus`, `joaopereira12`, `kasteph`
- ci: add verification if build-spec is working
- ci: added wasm to test
- ci: disable benchmark for pushes and pr's
- ci: fix docker and binaries build
- ci: don't enforce changelog on PR's with label `dependencies`
- doc: added translation of madara beast article.md to portuguese and russian
- doc: app chain template added in README
- fix: RPC getClassAt cairo legacy program code encoding
- fix: build-spec not working by setting the madara-path always and fetching
  relevant files
- fix: events are emitted in correct sequential order
- fix: expected event idx in continuation tokens in test responses
- fix: update RPC URL to use localhost instead of 0.0.0.0 in hurl.config file
- fix: update the default port for running Madara locally in getting-started.md
  file from 9933 to 9944.
- fix: replace the 0 initial gas value with u128::MAX because view call
  entrypoints were failing
- chore: remove global state root
- chore: cairo-contracts compilation scripts & docs are updated, cairo_0
  contracts recompiled
- chore: rebase of core deps and 0.12.1

## v0.1.0

- ci: rm codespell task and rm .codespellignore
- feat: refactor flags on tests
- feat: fetch config files from gh repo
- refactor: remove config files from the code
- ci: stop closing stale issues
- ci: reactivate changelog enforcement
- cli: change dev flag behaviour and created alias for base and madara path
- configs: fix genesis.json refs to link the config folder
- ci: downgraded windows runner to windows-latest
- ci: added windows binaries build and upload the binaries to the release page
- ci: add `CHANGELOG.md` and enforce it is edited for each PR on `main`
- fix: removed `madara_runtime` as a dependency in the client crates and make
  errors more expressive
- fix: state root bug fix where the tree was stored in runtime _before_ being
  committed
- feat: add a `genesis_loader` for the node and mocking
- feat: add `madara_tsukuyomi` as a submodule
- branding: use new logo in the README
- dev: Get the block status from the actual block in get_block_with_tx_hashes
- fix: l1-l2 messaging
- dev : clean contracts and compiled files<|MERGE_RESOLUTION|>--- conflicted
+++ resolved
@@ -2,11 +2,8 @@
 
 ## Next release
 
-<<<<<<< HEAD
 - fix(fgw): sync from other nodes and block signature
-=======
 - fix: added more launcher capabilities
->>>>>>> a6472357
 - fix(cleanup): Updated EditorConfig to 4-space indents
 - fix(tests): Fixed local testing scripts
 - fix: override chain config

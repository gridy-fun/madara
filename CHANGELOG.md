--- conflicted
+++ resolved
@@ -2,11 +2,8 @@
 
 ## Next release
 
-<<<<<<< HEAD
 - fix: fixed the starting block arg with an ignore_block_order argument
-=======
 - fix: removed unused dependencies with udeps and machete
->>>>>>> 83535a06
 - feat: add devnet via `--devnet` cli argument
 - refactor: class import from FGW
 - code docs: documented how get_storage_at is implemented

# Madara Changelog

## Next release

<<<<<<< HEAD
- fix: Pragma's ExEx refresh behavior
- feat: `exex_pragma_dispatch` implementation
- feat: Madara ExExs proof of concept
=======
- fix(devnet): devnet predeployed contracts stable address across systems (re)
- chore: Fixed README table format
>>>>>>> 57552e4c
- fix(cli): fixed devnet cli arguments
- fix(db): max rocksdb LOG files count and size and add more memory metrics
- fix(devnet): devnet predeployed contracts stable address across systems
- feat: gas fee flag added
- fix(mempool): fixed proptesting of the inner mempool
- fix(clippy): disallow printlns in workspace
- fix(db): storing a block needs to clear the current pending block
- fix(sync): Fixed pipeline stalling on machines with few cpu cores
- fix(rpc): handle batched requests in middleware
- chore: padded devnet address display with 64 chars
- feat(script): added more capabilities to the launcher script
- fix(fgw): sync from other nodes and block signature
- fix: added more launcher capabilities
- fix(cleanup): Updated EditorConfig to 4-space indents
- fix(tests): Fixed local testing scripts
- fix: override chain config
- fix: estimate_fee should through an error if any txn fails
- fix: rejected transaction block production panic
- fix(sync): pending block retrying mechanism
- feat(clean): dc_db: rename `DbBlockId::BlockN` to `DbBlockId::Number`
- feat(cli): Environment variables can be used to specify Madara parameters
- fix:(tests): Add testing feature to mc-db dev dependency (#294)
- feat: new crate gateway client & server
- test: Starknet-js basic tests added
- test: add block conversion task test
- fix(docs): updated readme and fixed launcher
- fix(ci): added gateway key to fix rate limit on tests
- feat(cli): launcher script and release workflows
- fix: cleaned cli settings for sequencer, devnet and full
- feat: move to karnot runner
- fix: docker file fixes for devnet
- fix(block-production): fix bouncer calculation and declared classes
- fix: Fix pending block sync and add real FGW tests
- test: tests added for verify and apply task in l2 sync
- fix: UDC cairo 0 migration & events logic fix
- fix: response of spec version rpc call fixed
- tests: integration test for l2 fetch task added
- refactor: calculate class hashes in devnet
- feat: add config file and preset configure chain
- refactor: change default chain id and add custom flag to override
- fix: generate a fixed set of public and private keys for devnet
- fix: defaulted l1 gas price in devnet mode
- fix: fixed anvil port value in tests
- fix: flaky tests in gas price worker fixed
- ci: add coveralls report
- test: added tests for declare and deploy transactions
- fix: pending block must always be returned in rpc even if none is in db
- fix: fixed the starting block arg with an ignore_block_order argument
- docs: fixed Docker Compose instructions
- fix: removed unused dependencies with udeps and machete
- feat: add devnet via `--devnet` cli argument
- refactor: class import from FGW
- code docs: documented how get_storage_at is implemented
- fix: L1 rpc <=> network mismatch
- feat: rpc versioning
- feat: bumping Starknet version from v0.13.2 to Starknet v0.13.2.1
- fix: replaced old namings with adapted namings
- refactor: block import is now centrally done in a single crate
- tests: add e2e tests for rpc read methods
- tests: add e2e tests for the node
- fix: fixed some readme stuff
- feat: gas price provider added for block production
- feat: l1 sync service
- feat: gas price worker for l1
- test: tests added for eth client and event subscription
- feat: Added l1->l2 messaging
- test: add unitests primitives
- tests: add e2e tests for the node
- tests: add tests for the rpcs endpoints
- fix: pending contract storage not stored properly
- test: add tests crate `db`
- fix: --sync-l1-disabled cli option (#225)
- feat: experimental block production and mempool
- refactor: L1BlockMetric is intialized inside the EthereumClient new function
- refactor: BlockMetrics divided in L1BlockMetrics and BlockMetrics
- test: tests added for eth client and event subscription
- feat: add support for Starknet version 0.13.2
- fix(l1): removed free l1 endpoint list
- removed l1.rs from the sync crate and refactored it with alloy inside eth crate
- refactor: removed l1.rs from the sync crate and refactored it with alloy inside eth crate
- refactor: eth client (l1 crate) refactored with alloy
- feat: added l1 crate (eth crate)
- fix(metrics): removed influx and added l2_state_size data
- fix: command to start the Madara client
- refactor: database error unification
- feat: raise file-descriptor limit
- fix: docker
- fix: pending storage & sequencer_provider
- refactor: support pending blocks & db crate
- refactor: new crate exec
- fix(issue): Removed unrelated link from issue template
- feat: adding new readme and github issue templates for codebase reorg
- fix: trace, execution state_diff
- refactor: store compiled contract class
- fix: rate limit on classes
- refactor: use Felt in DB
- fix: fix sepolia by updating bonsai-trie
- feat(class): change class definition storage
- fix: pending block sync
- fix: transaction traces
- feat: store tx receipts
- refactor: new type StarknetVersion
- refactor: update starknet-rs with Felt
- fix(rpc): fixed block not found error on get_class method
- fix (rpc): get_transaction_status
- fix(cleanup): clean up around the Cargo.toml files, error handling and cli arguments
- fix(db): fault tolerance (database is not corrupted when the node is unexpectedly shut down / killed)
- fix(rpc): fixed state update deserialization
- fix(hashes): fixed tx by hash retrieval
- fix(logs): fixed logs and get_state_update
- refactor: remove primitives/felt
- refactor: move convert.rs to felt_wrapper.rs
- fix(decode): fix mapping db decoding
- feat: store reverted txs hashes
- feat(l1): added l1 free rpc url if none is provided
- cleanup: clean DB statics
- refactor: improve compatibility without forks
- fix(metrics): fixed some metrics endpoints
- fix(metrics): fix prometheus endpoint port
- fix(hashes): Fix invoke tx hashes for version v3
- fix: re-add prometheus, doc cli args, log format
- fix(program): Changed visibility of program serializer + archived
- fix(classes): remove the classes ordenation to allow fork rebasements
- fix(felt): enforce Felt type as much as possible into compute_hash.rs
- fix(logs): fixed some logs and others
- fix(rpc): fixed block storage column
- chore: update dependencies
- fix(hashers): cleaned hashers using types core hashers and Felt
- refactor: remove substrate block storage
- feat(infra): Added boilerplate to deploy a grafana/prometheus dashboard
- refacor: use db hash
- refactor: l2-sync
- refactor: remove crate mp-mapping-sync
- fix(rpc): get_nonce
- fix(rpc): get_class
- refactor: mapping db
- perf(db): contract key history now using rocksdb iterators for history
- fix(root): Cleaned state root commitments crate
- fix(hash): declare tx v0 hash computation
- perf(db): db contract history parallel fetching and batching
- remove RuntimeApi on RPC
- feat(metrics): Added sync time metrics
- refactor: using const and OnceCell instead of lazy_static
- refactor: remove crate mp-storage
- feat(infra): corrected dockerfile + docker-compose
- fix(rpc): error handling
- fix(lib): updated core libs to match oss
- fix: state root - replaced_classes commit
- feat: fetch block and state update in only one request
- feat: added madara launcher script
- fix: creation of the block context
- fix: is_missing_class
- fix: state root - replaced_classes
- feat(db): backups
- fix: state root for nonce
- fix: store the first history in storage ket
- perf: improved perfs with parallelized iteration over tx hashes cache
- fix: graceful shutdown of rocksdb on ctrl+c
- fix: better error handling around l1 and l2 sync
- perf: compile with target_cpu=skylake by default
- perf: storage key with encode
- fix: bloc context blockifier
- feat: up blockifier to v0.6.0-rc.2
- fix: change bonsai-trie fork location
- refactor: remove L1HandlerTxFee
- feat: up blockifier to v0.6.0-rc.2
- refactor: remove L1HandlerTxFee
- refactor: remove blockifier dependencie
- perf: convert blocks in parallel
- feat(commitments): Joined hash computation in event and tx commitments
- feat(l2 sync): polling to get new blocks once sync has caught up with the chain
- perf: store key
- fix: sync, remove `unwrap` in storage
- fix(classes): Fixed classes on the RPC level by adding ordering and complete deserialisation
- fix: class update
- feat: store key/value in `--disble-root` mode
- fix: storage nonce and key/value
- fix: class and store updates and block desync after ctrl+c
- fix: compile without libm
- fix: genesis state_update
- refactor: optimize get_class_at
- fix: crash build genesis on restart
- fix(classes): Fixed sierra exception on block 31625 and added --starting-block arg
- fix(db): with new implementation ContractStorage
- fix: fee_type for `simulate_transactions` rpc call
- feat(rocksdb): replaced most async database operations iwth multigets and batched inserts
- fix: get_state_update with new storage
- up: starknet-rs
- fix: exec on receipt
- feat(RPC): refacto `trace_transaction` and `trace_block_transaction`
- fix(proposer_factory): Removed and clean a lot of stuff on Client side, mostly node crate
- feat(storage): removed the use of `BonsaiStorage` logs
- feat(storage): removed dependance on `StateUpdateWrapper`
- feat(storage): state diff are now stored for each block
- CI: fix toolchain
- CI: add `cargo test` on PR
- refactor: remove dead code on `Struct Starknet<..>`
- fix: verify_l2
- feat(rpc): remove duplicated code, add mod 'utils'
- feat(storage): started migrating storage to the bonsai-lib
- fix: fix crashing cases on `get_block_with_receipts`
- fix: fix get_events minor issues
- fix: l1HandlerTx computed for commit
- refactor: optimise get_events RPC
- fix(root): fixed state commitments broken due to genesis loader
- feat(docker): add dockerfile and docker-compose
- fix: fix implementation `get_storage_at()` for `BlockifierStateAdapter`
- fix(sync): Fix end condition of the l2 sync
- fix(rpc): fix chain id method for mainnet
- fix(class): Fix Sierra classes conversion (missing abis)
- fix(compute): Fixed prepare_data_availability_modes computation
- feat(rpc): add pending block to `get_block_with_receipts` rpc call
- chore: update bonsai-trie (benefit from perf boost)
- feat(rpc): add `get_block_with_receipts` rpc call
- refactor: remove crate mp-state, mp-fee, mp-messages
- fix(class): Fix class conversions to support legacy Sierra versions
- feat: rebase blockifier
- feat(check): Added a state root check to ensure synced compatibility
- feat(metrics): Add prometheus metrics for mapping worker
- feat(storage): finished migrating contract storage to our backend bonsai trie dbs
- feat(storage): set up type-safe bonsai storage abstractions for usage in RPC
- fix(root): fix state root computation
- refactor: refactor mc-db crate
- feat(api_key): api key passed to FetchConfig correctly
- feat(api_key): Added support for --gateway-api to avoid rate limit from the gateway
- fix(latest): Retrieve latest synced block via internal client
- perf(l2 sync): parallelize commitment computation and refactor part of l2 io sync
- refactor: rpc methods and removed rpc-core
- feat: add an optional TUI dashboard
- feat(bonsai): Bumped bonsai lib to latest opti
- refactor(generic): reduced runtime dependence on generics
- fix(sync): Cleaned mc-sync isolating fetch process + added shared SyncStatus
- feat(self-hosted): host our own runner
- fix(deps): Removed unused dependencies
- feat(multi-trie): Added support for persistent storage tries
- feat(pending): added support for pending blocks in RPC requests
- perf(l2 sync): parallel fetching of blocks, classes, state updates
- fix l1 thread to reflect correct state_root, block_number, block_hash
- fix: remove gas_price and update starknet-rs from fork (temporary fix)
- fix(root): got state root to work (does not support class root yet)
- refactor(substrate_hash): Substrate hash is now retrieved via rpc client in
  `l2.rs`
- fix(worflows): fix toolchain and cache issue
- feat: Removal of the hardcoded mainnet configuration
- refactor: pass new CI
- fix(workflows): Fix madara CI
- feat(rpc): add_invoke_tx, add_deploy_account_tx, add_declare_tx
- feat(rpc): tx_receipt, re-execute tx
- feat(script): added CI scripts for starting Madara and comparing JSON RPC
  calls
- perf(verify_l2): parallelized l2 state root update
- perf(state_commitment): parallelized state commitment hash computations
- fix(L1): fix l1 thread with battle tested implementation + removed l1-l2
- fix: update and store ConfigFetch in l2 sync(), chainId rpc call
- fix: get_events paging with continuation_token
- fix(class): #125
- fix(getStorageAt): #28
- fix(genesis): #107
- fix(class): #32 #33 #34
- fix(class): #116
- feat(class): download classes from sequencer
- feat: update and store highest block hash and number from sequencer
- feat: store events in block, return events in call get_transaction_receipt
- fix: updating outdated links to external resources in documentation
- feat(client/data-availability): implement custom error handling
- fix: get_block_by_block_hash then default rather than error
- feat(rpc): added `get_state_update` real values from DA db
- feat: add transparent representation to `Felt252Wrapper`
- feat(rpc/trace_api): add `trace_block_transaction`
- chore(db): changed the way hashes are encoded
- feat(rpc/trace_api): add `trace_transaction`

## v0.7.0

- chore: release v0.7.0
- refacto: remove abusive `TryInto` impl
- dev: optimize tx trace creation
- dev: make Madara std compatible
- CI: fix taplo version
- chore: add cache usage for `getEvents` and `getTransactionReceipt`
- fix: cairo1 contracts should be identified by their sierra class hash
- fix(cli): repair broken cli for da conf
- feat(client): on `add_declare_transaction` store sierra contract classes in
  the madara backend
- chore: use struct error in client/db
- fix: don't ignore Sierra to CASM mapping in genesis config
- refacto: early exit txs fee estimation when one fails
- dev: fix linter warning in README.md
- fix: remove waiting loop from `getTxReceipt`
- feat: types in `mp-transactions` impl a method to get their version
- feat: make L1 gas price a `const` of the `RuntimeConfig`
- fix: broken class hashes and contracts in genesis
- refactor: rename LAST_SYNCED_L1_BLOCK to be more clear
- chore: add headers to da calldata, fix eth da in sovereign mode
- refacto(simulate_tx): move logic to the client
- chore: added ca-certificate in DockerFile for SSL related issues
- chore(primitives/commitment): remove crate
- chore(primitives/block/header): remove starknet-trie dependent fields
- refacto(primitives/db): add a temporary way to get a fake global state root
- feat(rpc): add starknet_version and eth_l1_gas_fee on block header
- fix(spec_version): spec version now returning 0.5.1
- chore: feature flags for avail and celestia DA
- feat(rpc): added support for v0.5.1 JSON-RPC specs
- feat(rpc): added ordered messages/events in trace fields
- feat(rpc): support for starknet.rs v0.5.1 version
- feat(rpc): added execution resources in trace fields
- feat(rpc): added state diff field in trace fields
- refactor: removed benchmarking folder and traces of CI pipeline
- fix: decouple is_query into is_query and offset_version
- feat: add sierra to casm class hash mapping to genesis assets
- chore: remove ArgentMulticall from genesis assets
- feat: remove `seq_addr_updated` from `GenesisData`
- chore: added prometheus metrics for da layer
- chore: bump celestia rpc crate version
- fix(DA): run the proof first then the state update
- fix: `prove_current_block` is called after `update_state`
- ci: add foundry ci task to push workflow
- fix: first tx for non deployed account is valid
- fix: incorrect base url for fetching config
- feat: add predeployed accounts to genesis state
- feat(rpc): Added starknet_simulateTransactions
- fix: Change serialization of bitvec to &[u8] in merkle tree to avoid memory
  uninitialized
- chore: change SCARB config version for foundry CI
- feat(da): update da calldata encoding to v0.11.0 spec, da conf examples, da
  conf flag, da-tests in CI
- refactor: use `map` in `estimate_fee` to stop computation on error
- fix(node/commands): md5 are also checked when running setup --from-local
- feat(data-availability): extend eth config with poll interval
- fix(snos-output): expose snos codec, remove unused `get_starknet_messages`
  runtime method, and unnecessary mp-snos-output dependencies
- feat(program-hash): add new pallet constant for Starknet OS progam hash;
  expose runtime getter method; add dedicated crate to manage versions
- feat(runtime): expose fee token address getter method
- feat(settlement): run client thread responsible for pushing state updates and
  messaging on Ethereum
- feat(settlement): starknet core contract tests with anvil sandbox
- fix(rpc-test): incorrect node url
- feat(settlement): e2e test with Madara node settling on Ethereum contract
- refactor: use `map` in `estimate_fee` to stop computation on error
- fix: `tempdir` crate has been deprecated; use `tempfile` instead
- dev: add avail and celestia crates behind a feature flag
- dev: replace md5 with sha3_256 hash function
- feat: fixing getNonce Rpc Call and adding a new test
- refactor: use Zaun crate for Starknet core contract bindings
- refactor: use Anvil sandbox from Zaun crate
- feat(rpc): estimateMessageFee RPC call implementation

## v0.6.0

- chore: release v0.6.0
- refacto: substrate/starknet names in rpc library
- feat(rpc): Added starknet_getTransactionStatus and removed
  starknet_pendingTransactions
- feat(rpc): add starknet_specVersion rpc + added test for future support
- docs: Added v0.6.0-rc5 documentation above the rpc method functions
- dev(deps): bump starknet rs, use Eq for EmmitedEvents comparaison
- test(rust-rpc-test): use undeclared contracts for declare transactions testing
- build: update blockifier, fix divergent substrat block hash
- chore: remove tests that run in wasm and native, only wasm from now
- chore: split StarknetRpcApi trait in two, like in openRPC specs
- refacto: move starknet runtime api in it's own crate
- chore: update README.md and getting-started.md
- chore: remove crates that have been copy-pasted from plkdtSDK
- feat(rpc): return deployed contract address and actual fee in transaction
  receipt
- fix: Wait for 1 minute for transaction to be processed in
  get_transaction_receipt rpc
- ci: Fix starknet foundry sncast not found
- fix: Ensure transaction checks are compatible with starknet-rs
- ci: Run Starknet Foundry tests against Madara RPC
- fix: add name, symbol and decimals to fee token storage
- fix: dependencies for dockerfile and binaries
- docs: add translation of madara beast article to spanish
- chore: update starknet-js version in faucet-setup docs
- dev(compilation): add incremental compilation
- feat(rpc): add support for bulk estimate fee
- feat: add argent multicall contract to genesis
- chore(data-availability): update avail-subxt to version 0.4.0
- fix(ci): setup should fetch files from local config
- chore: deprecate `madara-app` and `madara-dev-explorer` modules
- chore(data-availability-avail): implement fire and forget, and add ws
  reconnection logic
- chore: update `polkadot-sdk` to `release-polkadot-v1.3.0`
- feat: fallback default file for DA and Settlement configuration files

## v0.5.0

- chore: release v0.5.0
- test: add transaction pool logic unit tests
- feat(client): spawn a task that listen to storage changes and build the
  resulting commiment state diff for each block
- dev(StarknetRPC): log error received from node before mapping to
  InternalServerError
- fix: change 'nonce too high' to log in debug instead of info
- chore: update deps, vm ressource fee cost are now FixedU128, and stored in an
  hashmap
- ci: change jobs order in the workflow
- ci: run integrations tests in the same runner as build
- ci: replace ci cache with rust-cache
- fix(transactions): remove `nonce` field from InvokeV0 tx
- feat(transactions): don't enforce ordering in validate_unsigned for invokeV0
- test(pallet): add function to get braavos hash
- fix: event commitment documentation typo
- ci: added testing key generation in the ci
- fix(starknet-rpc-test): init one request client per runtime
- test: validate Nonce for unsigned user txs
- fix: fixed declare V0 placeholder with the hash of an empty list of felts
- feat(cli): `run` is the by default command when running the `madara` bin
- refacto(cli): `run` and `setup` commands are defined in their own files
- refacto(cli): `run.testnet` argument removed in favor of the substrate native
  `chain` arg
- feat(cli): `run.fetch_chain_spec` argument removed in favor of the substrate
  native `chain` arg
- feat(cli): `setup` require a source file, either from an url or a path on the
  local filesystem
- chore(cli): use `Url`, `Path` and `PathBuf` types rather than `String`
- refacto(cli): moved the pallet/chain_spec/utils methods to the node crate
- feat(cli): `madara_path` arg has been remove, we use the substrate native
  `base_path` arg instead
- feat(cli): sharingan chain specs are loaded during the compilation, not
  downloaded from github
- refacto(pallet/starknet): `GenesisLoader` refactored as `GenesisData` + a
  `base_path` field
- feat(cli): for `run` param `--dev` now imply `--tmp`, as it is in substrate
- test(starknet-rpc-test): run all tests against a single madara node
- fix(service): confusing message when node starts (output the actual sealing
  method being used)
- refactor(sealing): how the sealing mode is passed into runtime
- feat(sealing): finalization for instant sealing
- test(starknet-js-test): run basic starknetjs compatibility tests again the
  madara node
- feat(cache-option): add an option to enable aggressive caching in command-line
  parameters

## v0.4.0

- chore: release v0.4.0
- feat: better management of custom configurations for genesis assets
- feat: use actual vm resource costs
- fix: add setup and run for rpc tests
- fix: fix clap for run command
- fix: add `madara_path` flag for setup command
- fix: add official references to configs files
- fix: cargo update and `main` branch prettier fix
- fix: fix sharingan chain spec
- fix: update madara infra to main branch
- fix: update `Cargo.lock`
- fix: rpc test failing
- refactor: exported chain id constant in mp-chain-id crate and added one for
  SN_MAIN
- ci: disable pr close workflow
- ci: add ci verification for detecting genesis changes and config hashes
- test: add e2e test for `estimate_fee`

## v0.3.0

- chore: release v0.3.0
- chore: big transaction type refactoring
- chore: split `primitives` crates into multiple smaller crates
- chore: improve logging about transaction when nonce is too high
- chore: add real class hash values for genesis config
- fix: use specific commit for avail and celestia
- fix: change dep of rustdoc on push
- fix: initial_gas set to max_fee and fixed fee not being charged when max_fee=0
- fix: correct value of compiled_class_hash in RPCTransaction
- fix: std feature import in transactions crate
- fix: replace all calls to `transmute` by calls `from_raw_parts`
- fix: estimate_fee should make sure all transaction have a version being
  2^128 + 1 or 2^128+2 depending on the tx type
- feat: modify the hash_bytes functions in `poseidon` and `pedersen` for dynamic
  data length
- feat: print development accounts at node startup
- feat: unification of the DA interface
- feat: bump starknet-core to 0.6.0 and remove InvokeV0
- feat: use resolver 2 for cargo in the workspace
- feat: impl tx execution and verification as traits
- perf: reduce the amount of data stored in the runtime and use the Substrate
  block to as source of data in the client
- perf: use perfect hash function in calculate_l1_gas_by_vm_usage
- build: restructure code for rust latest version
- build: bump rustc nightly version to 1.74 date
- buid: add rust-analyzer to toolchain components
- ci: scope cache by branch and add cache cleanup
- ci: increase threshold for codecov to 1%
- test: add `starknet-rpc-test` crate to the workspace
- test: add test to check tx signed by OZ account can be signed with Argent pk
- buid: add rust-analyzer to toolchain components
- ci: increase threshold for codecov to 1%
- replace all calls to `transmute` by calls `from_raw_parts`
- big transaction type refactoring
- impl tx execution and verification as traits
- reduce the amount of data stored in the runtime and use the Substrate block to
  as source of data in the client
- perf: use perfect hash function in calculate_l1_gas_by_vm_usage
- chore: add tests for tx hashing
- split `primitives` crates into multiple smaller crates
- fix: std feature import in transactions crate
- chore: improve logging about transaction when nonce is too high
- fix: rpc tests and background node run
- test: add tests for simulate tx offset
- test: add tests for tx hashing
- fix: bring back messages in transaction receipts
- feat: starknet os program output primitive

## v0.2.0

- add-contributors: `0xAsten`, `m-kus`, `joaopereira12`, `kasteph`
- ci: add verification if build-spec is working
- ci: added wasm to test
- ci: disable benchmark for pushes and pr's
- ci: fix docker and binaries build
- ci: don't enforce changelog on PR's with label `dependencies`
- doc: added translation of madara beast article.md to portuguese and russian
- doc: app chain template added in README
- fix: RPC getClassAt cairo legacy program code encoding
- fix: build-spec not working by setting the madara-path always and fetching
  relevant files
- fix: events are emitted in correct sequential order
- fix: expected event idx in continuation tokens in test responses
- fix: update RPC URL to use localhost instead of 0.0.0.0 in hurl.config file
- fix: update the default port for running Madara locally in getting-started.md
  file from 9933 to 9944.
- fix: replace the 0 initial gas value with u128::MAX because view call
  entrypoints were failing
- chore: remove global state root
- chore: cairo-contracts compilation scripts & docs are updated, cairo_0
  contracts recompiled
- chore: rebase of core deps and 0.12.1

## v0.1.0

- ci: rm codespell task and rm .codespellignore
- feat: refactor flags on tests
- feat: fetch config files from gh repo
- refactor: remove config files from the code
- ci: stop closing stale issues
- ci: reactivate changelog enforcement
- cli: change dev flag behaviour and created alias for base and madara path
- configs: fix genesis.json refs to link the config folder
- ci: downgraded windows runner to windows-latest
- ci: added windows binaries build and upload the binaries to the release page
- ci: add `CHANGELOG.md` and enforce it is edited for each PR on `main`
- fix: removed `madara_runtime` as a dependency in the client crates and make
  errors more expressive
- fix: state root bug fix where the tree was stored in runtime _before_ being
  committed
- feat: add a `genesis_loader` for the node and mocking
- feat: add `madara_tsukuyomi` as a submodule
- branding: use new logo in the README
- dev: Get the block status from the actual block in get_block_with_tx_hashes
- fix: l1-l2 messaging
- dev : clean contracts and compiled files<|MERGE_RESOLUTION|>--- conflicted
+++ resolved
@@ -2,14 +2,9 @@
 
 ## Next release
 
-<<<<<<< HEAD
-- fix: Pragma's ExEx refresh behavior
-- feat: `exex_pragma_dispatch` implementation
-- feat: Madara ExExs proof of concept
-=======
+- feat: Pragma's ExEx
 - fix(devnet): devnet predeployed contracts stable address across systems (re)
 - chore: Fixed README table format
->>>>>>> 57552e4c
 - fix(cli): fixed devnet cli arguments
 - fix(db): max rocksdb LOG files count and size and add more memory metrics
 - fix(devnet): devnet predeployed contracts stable address across systems

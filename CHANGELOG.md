# Deoxys Changelog

## Next release

<<<<<<< HEAD
- code docs: documented how get_storage_at is implemented
=======
- fix: fixed some readme stuff
>>>>>>> 0c41000c
- feat: gas price provider added for block production
- feat: l1 sync service
- feat: gas price worker for l1
- test: tests added for eth client and event subscription
- feat: Added l1->l2 messaging
- test: add unitests primitives
- tests: add tests for the rpcs endpoints
- fix: pending contract storage not stored properly
- test: add tests crate `db`
- fix: --sync-l1-disabled cli option (#225)
- feat: experimental block production and mempool
- refactor: L1BlockMetric is intialized inside the EthereumClient new function
- refactor: BlockMetrics divided in L1BlockMetrics and BlockMetrics
- test: tests added for eth client and event subscription
- feat: add support for Starknet version 0.13.2
- fix(l1): removed free l1 endpoint list
- removed l1.rs from the sync crate and refactored it with alloy inside eth crate
- refactor: removed l1.rs from the sync crate and refactored it with alloy inside eth crate
- refactor: eth client (l1 crate) refactored with alloy
- feat: added l1 crate (eth crate)
- fix(metrics): removed influx and added l2_state_size data
- fix: command to start the Madara client
- refactor: database error unification
- feat: raise file-descriptor limit
- fix: docker
- fix: pending storage & sequencer_provider
- refactor: support pending blocks & db crate
- refactor: new crate exec
- fix(issue): Removed unrelated link from issue template
- feat: adding new readme and github issue templates for codebase reorg
- fix: trace, execution state_diff
- refactor: store compiled contract class
- fix: rate limit on classes
- refactor: use Felt in DB
- fix: fix sepolia by updating bonsai-trie
- feat(class): change class definition storage
- fix: pending block sync
- fix: transaction traces
- feat: store tx receipts
- refactor: new type StarknetVersion
- refactor: update starknet-rs with Felt
- fix(rpc): fixed block not found error on get_class method
- fix (rpc): get_transaction_status
- fix(cleanup): clean up around the Cargo.toml files, error handling and cli arguments
- fix(db): fault tolerance (database is not corrupted when the node is unexpectedly shut down / killed)
- fix(rpc): fixed state update deserialization
- fix(hashes): fixed tx by hash retrieval
- fix(logs): fixed logs and get_state_update
- refactor: remove primitives/felt
- refactor: move convert.rs to felt_wrapper.rs
- fix(decode): fix mapping db decoding
- feat: store reverted txs hashes
- feat(l1): added l1 free rpc url if none is provided
- cleanup: clean DB statics
- refactor: improve compatibility without forks
- fix(metrics): fixed some metrics endpoints
- fix(metrics): fix prometheus endpoint port
- fix(hashes): Fix invoke tx hashes for version v3
- fix: re-add prometheus, doc cli args, log format
- fix(program): Changed visibility of program serializer + archived
- fix(classes): remove the classes ordenation to allow fork rebasements
- fix(felt): enforce Felt type as much as possible into compute_hash.rs
- fix(logs): fixed some logs and others
- fix(rpc): fixed block storage column
- chore: update dependencies
- fix(hashers): cleaned hashers using types core hashers and Felt
- refactor: remove substrate block storage
- feat(infra): Added boilerplate to deploy a grafana/prometheus dashboard
- refacor: use db hash
- refactor: l2-sync
- refactor: remove crate dp-mapping-sync
- fix(rpc): get_nonce
- fix(rpc): get_class
- refactor: mapping db
- perf(db): contract key history now using rocksdb iterators for history
- fix(root): Cleaned state root commitments crate
- fix(hash): declare tx v0 hash computation
- perf(db): db contract history parallel fetching and batching
- remove RuntimeApi on RPC
- feat(metrics): Added sync time metrics
- refactor: using const and OnceCell instead of lazy_static
- refactor: remove crate dp-storage
- feat(infra): corrected dockerfile + docker-compose
- fix(rpc): error handling
- fix(lib): updated core libs to match oss
- fix: state root - replaced_classes commit
- feat: fetch block and state update in only one request
- feat: added deoxys launcher script
- fix: creation of the block context
- fix: is_missing_class
- fix: state root - replaced_classes
- feat(db): backups
- fix: state root for nonce
- fix: store the first history in storage ket
- perf: improved perfs with parallelized iteration over tx hashes cache
- fix: graceful shutdown of rocksdb on ctrl+c
- fix: better error handling around l1 and l2 sync
- perf: compile with target_cpu=skylake by default
- perf: storage key with encode
- fix: bloc context blockifier
- feat: up blockifier to v0.6.0-rc.2
- fix: change bonsai-trie fork location
- refactor: remove L1HandlerTxFee
- feat: up blockifier to v0.6.0-rc.2
- refactor: remove L1HandlerTxFee
- refactor: remove blockifier dependencie
- perf: convert blocks in parallel
- feat(commitments): Joined hash computation in event and tx commitments
- feat(l2 sync): polling to get new blocks once sync has caught up with the chain
- perf: store key
- fix: sync, remove `unwrap` in storage
- fix(classes): Fixed classes on the RPC level by adding ordering and complete deserialisation
- fix: class update
- feat: store key/value in `--disble-root` mode
- fix: storage nonce and key/value
- fix: class and store updates and block desync after ctrl+c
- fix: compile without libm
- fix: genesis state_update
- refactor: optimize get_class_at
- fix: crash build genesis on restart
- fix(classes): Fixed sierra exception on block 31625 and added --starting-block arg
- fix(db): with new implementation ContractStorage
- fix: fee_type for `simulate_transactions` rpc call
- feat(rocksdb): replaced most async database operations iwth multigets and batched inserts
- fix: get_state_update with new storage
- up: starknet-rs
- fix: exec on receipt
- feat(RPC): refacto `trace_transaction` and `trace_block_transaction`
- fix(proposer_factory): Removed and clean a lot of stuff on Client side, mostly node crate
- feat(storage): removed the use of `BonsaiStorage` logs
- feat(storage): removed dependance on `StateUpdateWrapper`
- feat(storage): state diff are now stored for each block
- CI: fix toolchain
- CI: add `cargo test` on PR
- refactor: remove dead code on `Struct Starknet<..>`
- fix: verify_l2
- feat(rpc): remove duplicated code, add mod 'utils'
- feat(storage): started migrating storage to the bonsai-lib
- fix: fix crashing cases on `get_block_with_receipts`
- fix: fix get_events minor issues
- fix: l1HandlerTx computed for commit
- refactor: optimise get_events RPC
- fix(root): fixed state commitments broken due to genesis loader
- feat(docker): add dockerfile and docker-compose
- fix: fix implementation `get_storage_at()` for `BlockifierStateAdapter`
- fix(sync): Fix end condition of the l2 sync
- fix(rpc): fix chain id method for mainnet
- fix(class): Fix Sierra classes conversion (missing abis)
- fix(compute): Fixed prepare_data_availability_modes computation
- feat(rpc): add pending block to `get_block_with_receipts` rpc call
- chore: update bonsai-trie (benefit from perf boost)
- feat(rpc): add `get_block_with_receipts` rpc call
- refactor: remove crate dp-state, dp-fee, dp-messages
- fix(class): Fix class conversions to support legacy Sierra versions
- feat: rebase blockifier
- feat(check): Added a state root check to ensure synced compatibility
- feat(metrics): Add prometheus metrics for mapping worker
- feat(storage): finished migrating contract storage to our backend bonsai trie dbs
- feat(storage): set up type-safe bonsai storage abstractions for usage in RPC
- fix(root): fix state root computation
- refactor: refactor dc-db crate
- feat(api_key): api key passed to FetchConfig correctly
- feat(api_key): Added support for --gateway-api to avoid rate limit from the gateway
- fix(latest): Retrieve latest synced block via internal client
- perf(l2 sync): parallelize commitment computation and refactor part of l2 io sync
- refactor: rpc methods and removed rpc-core
- feat: add an optional TUI dashboard
- feat(bonsai): Bumped bonsai lib to latest opti
- refactor(generic): reduced runtime dependence on generics
- fix(sync): Cleaned dc-sync isolating fetch process + added shared SyncStatus
- feat(self-hosted): host our own runner
- fix(deps): Removed unused dependencies
- feat(multi-trie): Added support for persistent storage tries
- feat(pending): added support for pending blocks in RPC requests
- perf(l2 sync): parallel fetching of blocks, classes, state updates
- fix l1 thread to reflect correct state_root, block_number, block_hash
- fix: remove gas_price and update starknet-rs from fork (temporary fix)
- fix(root): got state root to work (does not support class root yet)
- refactor(substrate_hash): Substrate hash is now retrieved via rpc client in
  `l2.rs`
- fix(worflows): fix toolchain and cache issue
- feat: Removal of the hardcoded mainnet configuration
- refactor: pass new CI
- fix(workflows): Fix deoxys CI
- feat(rpc): add_invoke_tx, add_deploy_account_tx, add_declare_tx
- feat(rpc): tx_receipt, re-execute tx
- feat(script): added CI scripts for starting Deoxys and comparing JSON RPC
  calls
- perf(verify_l2): parallelized l2 state root update
- perf(state_commitment): parallelized state commitment hash computations
- fix(L1): fix l1 thread with battle tested implementation + removed l1-l2
- fix: update and store ConfigFetch in l2 sync(), chainId rpc call
- fix: get_events paging with continuation_token
- fix(class): #125
- fix(getStorageAt): #28
- fix(genesis): #107
- fix(class): #32 #33 #34
- fix(class): #116
- feat(class): download classes from sequencer
- feat: update and store highest block hash and number from sequencer
- feat: store events in block, return events in call get_transaction_receipt
- fix: updating outdated links to external resources in documentation
- feat(client/data-availability): implement custom error handling
- fix: get_block_by_block_hash then default rather than error
- feat(rpc): added `get_state_update` real values from DA db
- feat: add transparent representation to `Felt252Wrapper`
- feat(rpc/trace_api): add `trace_block_transaction`
- chore(db): changed the way hashes are encoded
- feat(rpc/trace_api): add `trace_transaction`

## v0.7.0

- chore: release v0.7.0
- refacto: remove abusive `TryInto` impl
- dev: optimize tx trace creation
- dev: make Madara std compatible
- CI: fix taplo version
- chore: add cache usage for `getEvents` and `getTransactionReceipt`
- fix: cairo1 contracts should be identified by their sierra class hash
- fix(cli): repair broken cli for da conf
- feat(client): on `add_declare_transaction` store sierra contract classes in
  the madara backend
- chore: use struct error in client/db
- fix: don't ignore Sierra to CASM mapping in genesis config
- refacto: early exit txs fee estimation when one fails
- dev: fix linter warning in README.md
- fix: remove waiting loop from `getTxReceipt`
- feat: types in `dp-transactions` impl a method to get their version
- feat: make L1 gas price a `const` of the `RuntimeConfig`
- fix: broken class hashes and contracts in genesis
- refactor: rename LAST_SYNCED_L1_BLOCK to be more clear
- chore: add headers to da calldata, fix eth da in sovereign mode
- refacto(simulate_tx): move logic to the client
- chore: added ca-certificate in DockerFile for SSL related issues
- chore(primitives/commitment): remove crate
- chore(primitives/block/header): remove starknet-trie dependent fields
- refacto(primitives/db): add a temporary way to get a fake global state root
- feat(rpc): add starknet_version and eth_l1_gas_fee on block header
- fix(spec_version): spec version now returning 0.5.1
- chore: feature flags for avail and celestia DA
- feat(rpc): added support for v0.5.1 JSON-RPC specs
- feat(rpc): added ordered messages/events in trace fields
- feat(rpc): support for starknet.rs v0.5.1 version
- feat(rpc): added execution resources in trace fields
- feat(rpc): added state diff field in trace fields
- refactor: removed benchmarking folder and traces of CI pipeline
- fix: decouple is_query into is_query and offset_version
- feat: add sierra to casm class hash mapping to genesis assets
- chore: remove ArgentMulticall from genesis assets
- feat: remove `seq_addr_updated` from `GenesisData`
- chore: added prometheus metrics for da layer
- chore: bump celestia rpc crate version
- fix(DA): run the proof first then the state update
- fix: `prove_current_block` is called after `update_state`
- ci: add foundry ci task to push workflow
- fix: first tx for non deployed account is valid
- fix: incorrect base url for fetching config
- feat: add predeployed accounts to genesis state
- feat(rpc): Added starknet_simulateTransactions
- fix: Change serialization of bitvec to &[u8] in merkle tree to avoid memory
  uninitialized
- chore: change SCARB config version for foundry CI
- feat(da): update da calldata encoding to v0.11.0 spec, da conf examples, da
  conf flag, da-tests in CI
- refactor: use `map` in `estimate_fee` to stop computation on error
- fix(node/commands): md5 are also checked when running setup --from-local
- feat(data-availability): extend eth config with poll interval
- fix(snos-output): expose snos codec, remove unused `get_starknet_messages`
  runtime method, and unnecessary dp-snos-output dependencies
- feat(program-hash): add new pallet constant for Starknet OS progam hash;
  expose runtime getter method; add dedicated crate to manage versions
- feat(runtime): expose fee token address getter method
- feat(settlement): run client thread responsible for pushing state updates and
  messaging on Ethereum
- feat(settlement): starknet core contract tests with anvil sandbox
- fix(rpc-test): incorrect node url
- feat(settlement): e2e test with Madara node settling on Ethereum contract
- refactor: use `map` in `estimate_fee` to stop computation on error
- fix: `tempdir` crate has been deprecated; use `tempfile` instead
- dev: add avail and celestia crates behind a feature flag
- dev: replace md5 with sha3_256 hash function
- feat: fixing getNonce Rpc Call and adding a new test
- refactor: use Zaun crate for Starknet core contract bindings
- refactor: use Anvil sandbox from Zaun crate
- feat(rpc): estimateMessageFee RPC call implementation

## v0.6.0

- chore: release v0.6.0
- refacto: substrate/starknet names in rpc library
- feat(rpc): Added starknet_getTransactionStatus and removed
  starknet_pendingTransactions
- feat(rpc): add starknet_specVersion rpc + added test for future support
- docs: Added v0.6.0-rc5 documentation above the rpc method functions
- dev(deps): bump starknet rs, use Eq for EmmitedEvents comparaison
- test(rust-rpc-test): use undeclared contracts for declare transactions testing
- build: update blockifier, fix divergent substrat block hash
- chore: remove tests that run in wasm and native, only wasm from now
- chore: split StarknetRpcApi trait in two, like in openRPC specs
- refacto: move starknet runtime api in it's own crate
- chore: update README.md and getting-started.md
- chore: remove crates that have been copy-pasted from plkdtSDK
- feat(rpc): return deployed contract address and actual fee in transaction
  receipt
- fix: Wait for 1 minute for transaction to be processed in
  get_transaction_receipt rpc
- ci: Fix starknet foundry sncast not found
- fix: Ensure transaction checks are compatible with starknet-rs
- ci: Run Starknet Foundry tests against Madara RPC
- fix: add name, symbol and decimals to fee token storage
- fix: dependencies for dockerfile and binaries
- docs: add translation of madara beast article to spanish
- chore: update starknet-js version in faucet-setup docs
- dev(compilation): add incremental compilation
- feat(rpc): add support for bulk estimate fee
- feat: add argent multicall contract to genesis
- chore(data-availability): update avail-subxt to version 0.4.0
- fix(ci): setup should fetch files from local config
- chore: deprecate `madara-app` and `madara-dev-explorer` modules
- chore(data-availability-avail): implement fire and forget, and add ws
  reconnection logic
- chore: update `polkadot-sdk` to `release-polkadot-v1.3.0`
- feat: fallback default file for DA and Settlement configuration files

## v0.5.0

- chore: release v0.5.0
- test: add transaction pool logic unit tests
- feat(client): spawn a task that listen to storage changes and build the
  resulting commiment state diff for each block
- dev(StarknetRPC): log error received from node before mapping to
  InternalServerError
- fix: change 'nonce too high' to log in debug instead of info
- chore: update deps, vm ressource fee cost are now FixedU128, and stored in an
  hashmap
- ci: change jobs order in the workflow
- ci: run integrations tests in the same runner as build
- ci: replace ci cache with rust-cache
- fix(transactions): remove `nonce` field from InvokeV0 tx
- feat(transactions): don't enforce ordering in validate_unsigned for invokeV0
- test(pallet): add function to get braavos hash
- fix: event commitment documentation typo
- ci: added testing key generation in the ci
- fix(starknet-rpc-test): init one request client per runtime
- test: validate Nonce for unsigned user txs
- fix: fixed declare V0 placeholder with the hash of an empty list of felts
- feat(cli): `run` is the by default command when running the `madara` bin
- refacto(cli): `run` and `setup` commands are defined in their own files
- refacto(cli): `run.testnet` argument removed in favor of the substrate native
  `chain` arg
- feat(cli): `run.fetch_chain_spec` argument removed in favor of the substrate
  native `chain` arg
- feat(cli): `setup` require a source file, either from an url or a path on the
  local filesystem
- chore(cli): use `Url`, `Path` and `PathBuf` types rather than `String`
- refacto(cli): moved the pallet/chain_spec/utils methods to the node crate
- feat(cli): `madara_path` arg has been remove, we use the substrate native
  `base_path` arg instead
- feat(cli): sharingan chain specs are loaded during the compilation, not
  downloaded from github
- refacto(pallet/starknet): `GenesisLoader` refactored as `GenesisData` + a
  `base_path` field
- feat(cli): for `run` param `--dev` now imply `--tmp`, as it is in substrate
- test(starknet-rpc-test): run all tests against a single madara node
- fix(service): confusing message when node starts (output the actual sealing
  method being used)
- refactor(sealing): how the sealing mode is passed into runtime
- feat(sealing): finalization for instant sealing
- test(starknet-js-test): run basic starknetjs compatibility tests again the
  madara node
- feat(cache-option): add an option to enable aggressive caching in command-line
  parameters

## v0.4.0

- chore: release v0.4.0
- feat: better management of custom configurations for genesis assets
- feat: use actual vm resource costs
- fix: add setup and run for rpc tests
- fix: fix clap for run command
- fix: add `madara_path` flag for setup command
- fix: add official references to configs files
- fix: cargo update and `main` branch prettier fix
- fix: fix sharingan chain spec
- fix: update madara infra to main branch
- fix: update `Cargo.lock`
- fix: rpc test failing
- refactor: exported chain id constant in dp-chain-id crate and added one for
  SN_MAIN
- ci: disable pr close workflow
- ci: add ci verification for detecting genesis changes and config hashes
- test: add e2e test for `estimate_fee`

## v0.3.0

- chore: release v0.3.0
- chore: big transaction type refactoring
- chore: split `primitives` crates into multiple smaller crates
- chore: improve logging about transaction when nonce is too high
- chore: add real class hash values for genesis config
- fix: use specific commit for avail and celestia
- fix: change dep of rustdoc on push
- fix: initial_gas set to max_fee and fixed fee not being charged when max_fee=0
- fix: correct value of compiled_class_hash in RPCTransaction
- fix: std feature import in transactions crate
- fix: replace all calls to `transmute` by calls `from_raw_parts`
- fix: estimate_fee should make sure all transaction have a version being
  2^128 + 1 or 2^128+2 depending on the tx type
- feat: modify the hash_bytes functions in `poseidon` and `pedersen` for dynamic
  data length
- feat: print development accounts at node startup
- feat: unification of the DA interface
- feat: bump starknet-core to 0.6.0 and remove InvokeV0
- feat: use resolver 2 for cargo in the workspace
- feat: impl tx execution and verification as traits
- perf: reduce the amount of data stored in the runtime and use the Substrate
  block to as source of data in the client
- perf: use perfect hash function in calculate_l1_gas_by_vm_usage
- build: restructure code for rust latest version
- build: bump rustc nightly version to 1.74 date
- buid: add rust-analyzer to toolchain components
- ci: scope cache by branch and add cache cleanup
- ci: increase threshold for codecov to 1%
- test: add `starknet-rpc-test` crate to the workspace
- test: add test to check tx signed by OZ account can be signed with Argent pk
- buid: add rust-analyzer to toolchain components
- ci: increase threshold for codecov to 1%
- replace all calls to `transmute` by calls `from_raw_parts`
- big transaction type refactoring
- impl tx execution and verification as traits
- reduce the amount of data stored in the runtime and use the Substrate block to
  as source of data in the client
- perf: use perfect hash function in calculate_l1_gas_by_vm_usage
- chore: add tests for tx hashing
- split `primitives` crates into multiple smaller crates
- fix: std feature import in transactions crate
- chore: improve logging about transaction when nonce is too high
- fix: rpc tests and background node run
- test: add tests for simulate tx offset
- test: add tests for tx hashing
- fix: bring back messages in transaction receipts
- feat: starknet os program output primitive

## v0.2.0

- add-contributors: `0xAsten`, `m-kus`, `joaopereira12`, `kasteph`
- ci: add verification if build-spec is working
- ci: added wasm to test
- ci: disable benchmark for pushes and pr's
- ci: fix docker and binaries build
- ci: don't enforce changelog on PR's with label `dependencies`
- doc: added translation of madara beast article.md to portuguese and russian
- doc: app chain template added in README
- fix: RPC getClassAt cairo legacy program code encoding
- fix: build-spec not working by setting the madara-path always and fetching
  relevant files
- fix: events are emitted in correct sequential order
- fix: expected event idx in continuation tokens in test responses
- fix: update RPC URL to use localhost instead of 0.0.0.0 in hurl.config file
- fix: update the default port for running Madara locally in getting-started.md
  file from 9933 to 9944.
- fix: replace the 0 initial gas value with u128::MAX because view call
  entrypoints were failing
- chore: remove global state root
- chore: cairo-contracts compilation scripts & docs are updated, cairo_0
  contracts recompiled
- chore: rebase of core deps and 0.12.1

## v0.1.0

- ci: rm codespell task and rm .codespellignore
- feat: refactor flags on tests
- feat: fetch config files from gh repo
- refactor: remove config files from the code
- ci: stop closing stale issues
- ci: reactivate changelog enforcement
- cli: change dev flag behaviour and created alias for base and madara path
- configs: fix genesis.json refs to link the config folder
- ci: downgraded windows runner to windows-latest
- ci: added windows binaries build and upload the binaries to the release page
- ci: add `CHANGELOG.md` and enforce it is edited for each PR on `main`
- fix: removed `madara_runtime` as a dependency in the client crates and make
  errors more expressive
- fix: state root bug fix where the tree was stored in runtime _before_ being
  committed
- feat: add a `genesis_loader` for the node and mocking
- feat: add `madara_tsukuyomi` as a submodule
- branding: use new logo in the README
- dev: Get the block status from the actual block in get_block_with_tx_hashes
- fix: l1-l2 messaging
- dev : clean contracts and compiled files<|MERGE_RESOLUTION|>--- conflicted
+++ resolved
@@ -2,11 +2,8 @@
 
 ## Next release
 
-<<<<<<< HEAD
 - code docs: documented how get_storage_at is implemented
-=======
 - fix: fixed some readme stuff
->>>>>>> 0c41000c
 - feat: gas price provider added for block production
 - feat: l1 sync service
 - feat: gas price worker for l1

--- conflicted
+++ resolved
@@ -2,11 +2,8 @@
 
 ## Next release
 
-<<<<<<< HEAD
 - feat(endpoint): added extra admin rpc endpoint for sensitive rpc calls
-=======
 - feat(rpc): added `getCompiledCasm` method
->>>>>>> 9cb9c25a
 - fix(error): Added a comment for non archive node L1 keys
 - feat(confg): added chain config template and fgw example
 - feat(v0.8.0-rc0): starknet_subscribeNewHeads

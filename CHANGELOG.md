--- conflicted
+++ resolved
@@ -2,11 +2,8 @@
 
 ## Next release
 
-<<<<<<< HEAD
 - fix(rpc): handle batched requests in middleware
-=======
 - chore: padded devnet address display with 64 chars
->>>>>>> fb38719f
 - feat(script): added more capabilities to the launcher script
 - fix(fgw): sync from other nodes and block signature
 - fix: added more launcher capabilities

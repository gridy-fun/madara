--- conflicted
+++ resolved
@@ -2,11 +2,8 @@
 
 ## Next release
 
-<<<<<<< HEAD
 - feat: new crate gateway client & server
-=======
 - test: Starknet-js basic tests added
->>>>>>> 22f83434
 - test: add block conversion task test
 - fix(docs): updated readme and fixed launcher
 - fix(ci): added gateway key to fix rate limit on tests

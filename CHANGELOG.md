--- conflicted
+++ resolved
@@ -2,11 +2,8 @@
 
 ## Next release
 
-<<<<<<< HEAD
-- feat(confgi): added chain config template and fgw example
-=======
+- feat(confg): added chain config template and fgw example
 - feat(v0.8.0-rc0): starknet_subscribeNewHeads
->>>>>>> 93d57632
 - fix(rocksdb): update max open files opt
 - code: refactor to use otel tracing instead of prometheus (removed mc-metrics, added mc-analytics)
 - fix(version constants): 0.13.2 was mapped to wrong constants

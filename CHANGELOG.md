# Deoxys Changelog

## Next release

<<<<<<< HEAD
- fix: fixed some readme stuff
=======
- feat: gas price provider added for block production
- feat: l1 sync service
- feat: gas price worker for l1
- test: tests added for eth client and event subscription
>>>>>>> 28fe2004
- feat: Added l1->l2 messaging
- test: add unitests primitives
- tests: add tests for the rpcs endpoints
- fix: pending contract storage not stored properly
- test: add tests crate `db`
- fix: --sync-l1-disabled cli option (#225)
- feat: experimental block production and mempool
- refactor: L1BlockMetric is intialized inside the EthereumClient new function
- refactor: BlockMetrics divided in L1BlockMetrics and BlockMetrics
- test: tests added for eth client and event subscription
- feat: add support for Starknet version 0.13.2
- fix(l1): removed free l1 endpoint list
- removed l1.rs from the sync crate and refactored it with alloy inside eth crate
- refactor: removed l1.rs from the sync crate and refactored it with alloy inside eth crate
- refactor: eth client (l1 crate) refactored with alloy
- feat: added l1 crate (eth crate)
- fix(metrics): removed influx and added l2_state_size data
- fix: command to start the Madara client
- refactor: database error unification
- feat: raise file-descriptor limit
- fix: docker
- fix: pending storage & sequencer_provider
- refactor: support pending blocks & db crate
- refactor: new crate exec
- fix(issue): Removed unrelated link from issue template
- feat: adding new readme and github issue templates for codebase reorg
- fix: trace, execution state_diff
- refactor: store compiled contract class
- fix: rate limit on classes
- refactor: use Felt in DB
- fix: fix sepolia by updating bonsai-trie
- feat(class): change class definition storage
- fix: pending block sync
- fix: transaction traces
- feat: store tx receipts
- refactor: new type StarknetVersion
- refactor: update starknet-rs with Felt
- fix(rpc): fixed block not found error on get_class method
- fix (rpc): get_transaction_status
- fix(cleanup): clean up around the Cargo.toml files, error handling and cli arguments
- fix(db): fault tolerance (database is not corrupted when the node is unexpectedly shut down / killed)
- fix(rpc): fixed state update deserialization
- fix(hashes): fixed tx by hash retrieval
- fix(logs): fixed logs and get_state_update
- refactor: remove primitives/felt
- refactor: move convert.rs to felt_wrapper.rs
- fix(decode): fix mapping db decoding
- feat: store reverted txs hashes
- feat(l1): added l1 free rpc url if none is provided
- cleanup: clean DB statics
- refactor: improve compatibility without forks
- fix(metrics): fixed some metrics endpoints
- fix(metrics): fix prometheus endpoint port
- fix(hashes): Fix invoke tx hashes for version v3
- fix: re-add prometheus, doc cli args, log format
- fix(program): Changed visibility of program serializer + archived
- fix(classes): remove the classes ordenation to allow fork rebasements
- fix(felt): enforce Felt type as much as possible into compute_hash.rs
- fix(logs): fixed some logs and others
- fix(rpc): fixed block storage column
- chore: update dependencies
- fix(hashers): cleaned hashers using types core hashers and Felt
- refactor: remove substrate block storage
- feat(infra): Added boilerplate to deploy a grafana/prometheus dashboard
- refacor: use db hash
- refactor: l2-sync
- refactor: remove crate dp-mapping-sync
- fix(rpc): get_nonce
- fix(rpc): get_class
- refactor: mapping db
- perf(db): contract key history now using rocksdb iterators for history
- fix(root): Cleaned state root commitments crate
- fix(hash): declare tx v0 hash computation
- perf(db): db contract history parallel fetching and batching
- remove RuntimeApi on RPC
- feat(metrics): Added sync time metrics
- refactor: using const and OnceCell instead of lazy_static
- refactor: remove crate dp-storage
- feat(infra): corrected dockerfile + docker-compose
- fix(rpc): error handling
- fix(lib): updated core libs to match oss
- fix: state root - replaced_classes commit
- feat: fetch block and state update in only one request
- feat: added deoxys launcher script
- fix: creation of the block context
- fix: is_missing_class
- fix: state root - replaced_classes
- feat(db): backups
- fix: state root for nonce
- fix: store the first history in storage ket
- perf: improved perfs with parallelized iteration over tx hashes cache
- fix: graceful shutdown of rocksdb on ctrl+c
- fix: better error handling around l1 and l2 sync
- perf: compile with target_cpu=skylake by default
- perf: storage key with encode
- fix: bloc context blockifier
- feat: up blockifier to v0.6.0-rc.2
- fix: change bonsai-trie fork location
- refactor: remove L1HandlerTxFee
- feat: up blockifier to v0.6.0-rc.2
- refactor: remove L1HandlerTxFee
- refactor: remove blockifier dependencie
- perf: convert blocks in parallel
- feat(commitments): Joined hash computation in event and tx commitments
- feat(l2 sync): polling to get new blocks once sync has caught up with the chain
- perf: store key
- fix: sync, remove `unwrap` in storage
- fix(classes): Fixed classes on the RPC level by adding ordering and complete deserialisation
- fix: class update
- feat: store key/value in `--disble-root` mode
- fix: storage nonce and key/value
- fix: class and store updates and block desync after ctrl+c
- fix: compile without libm
- fix: genesis state_update
- refactor: optimize get_class_at
- fix: crash build genesis on restart
- fix(classes): Fixed sierra exception on block 31625 and added --starting-block arg
- fix(db): with new implementation ContractStorage
- fix: fee_type for `simulate_transactions` rpc call
- feat(rocksdb): replaced most async database operations iwth multigets and batched inserts
- fix: get_state_update with new storage
- up: starknet-rs
- fix: exec on receipt
- feat(RPC): refacto `trace_transaction` and `trace_block_transaction`
- fix(proposer_factory): Removed and clean a lot of stuff on Client side, mostly node crate
- feat(storage): removed the use of `BonsaiStorage` logs
- feat(storage): removed dependance on `StateUpdateWrapper`
- feat(storage): state diff are now stored for each block
- CI: fix toolchain
- CI: add `cargo test` on PR
- refactor: remove dead code on `Struct Starknet<..>`
- fix: verify_l2
- feat(rpc): remove duplicated code, add mod 'utils'
- feat(storage): started migrating storage to the bonsai-lib
- fix: fix crashing cases on `get_block_with_receipts`
- fix: fix get_events minor issues
- fix: l1HandlerTx computed for commit
- refactor: optimise get_events RPC
- fix(root): fixed state commitments broken due to genesis loader
- feat(docker): add dockerfile and docker-compose
- fix: fix implementation `get_storage_at()` for `BlockifierStateAdapter`
- fix(sync): Fix end condition of the l2 sync
- fix(rpc): fix chain id method for mainnet
- fix(class): Fix Sierra classes conversion (missing abis)
- fix(compute): Fixed prepare_data_availability_modes computation
- feat(rpc): add pending block to `get_block_with_receipts` rpc call
- chore: update bonsai-trie (benefit from perf boost)
- feat(rpc): add `get_block_with_receipts` rpc call
- refactor: remove crate dp-state, dp-fee, dp-messages
- fix(class): Fix class conversions to support legacy Sierra versions
- feat: rebase blockifier
- feat(check): Added a state root check to ensure synced compatibility
- feat(metrics): Add prometheus metrics for mapping worker
- feat(storage): finished migrating contract storage to our backend bonsai trie dbs
- feat(storage): set up type-safe bonsai storage abstractions for usage in RPC
- fix(root): fix state root computation
- refactor: refactor dc-db crate
- feat(api_key): api key passed to FetchConfig correctly
- feat(api_key): Added support for --gateway-api to avoid rate limit from the gateway
- fix(latest): Retrieve latest synced block via internal client
- perf(l2 sync): parallelize commitment computation and refactor part of l2 io sync
- refactor: rpc methods and removed rpc-core
- feat: add an optional TUI dashboard
- feat(bonsai): Bumped bonsai lib to latest opti
- refactor(generic): reduced runtime dependence on generics
- fix(sync): Cleaned dc-sync isolating fetch process + added shared SyncStatus
- feat(self-hosted): host our own runner
- fix(deps): Removed unused dependencies
- feat(multi-trie): Added support for persistent storage tries
- feat(pending): added support for pending blocks in RPC requests
- perf(l2 sync): parallel fetching of blocks, classes, state updates
- fix l1 thread to reflect correct state_root, block_number, block_hash
- fix: remove gas_price and update starknet-rs from fork (temporary fix)
- fix(root): got state root to work (does not support class root yet)
- refactor(substrate_hash): Substrate hash is now retrieved via rpc client in
  `l2.rs`
- fix(worflows): fix toolchain and cache issue
- feat: Removal of the hardcoded mainnet configuration
- refactor: pass new CI
- fix(workflows): Fix deoxys CI
- feat(rpc): add_invoke_tx, add_deploy_account_tx, add_declare_tx
- feat(rpc): tx_receipt, re-execute tx
- feat(script): added CI scripts for starting Deoxys and comparing JSON RPC
  calls
- perf(verify_l2): parallelized l2 state root update
- perf(state_commitment): parallelized state commitment hash computations
- fix(L1): fix l1 thread with battle tested implementation + removed l1-l2
- fix: update and store ConfigFetch in l2 sync(), chainId rpc call
- fix: get_events paging with continuation_token
- fix(class): #125
- fix(getStorageAt): #28
- fix(genesis): #107
- fix(class): #32 #33 #34
- fix(class): #116
- feat(class): download classes from sequencer
- feat: update and store highest block hash and number from sequencer
- feat: store events in block, return events in call get_transaction_receipt
- fix: updating outdated links to external resources in documentation
- feat(client/data-availability): implement custom error handling
- fix: get_block_by_block_hash then default rather than error
- feat(rpc): added `get_state_update` real values from DA db
- feat: add transparent representation to `Felt252Wrapper`
- feat(rpc/trace_api): add `trace_block_transaction`
- chore(db): changed the way hashes are encoded
- feat(rpc/trace_api): add `trace_transaction`

## v0.7.0

- chore: release v0.7.0
- refacto: remove abusive `TryInto` impl
- dev: optimize tx trace creation
- dev: make Madara std compatible
- CI: fix taplo version
- chore: add cache usage for `getEvents` and `getTransactionReceipt`
- fix: cairo1 contracts should be identified by their sierra class hash
- fix(cli): repair broken cli for da conf
- feat(client): on `add_declare_transaction` store sierra contract classes in
  the madara backend
- chore: use struct error in client/db
- fix: don't ignore Sierra to CASM mapping in genesis config
- refacto: early exit txs fee estimation when one fails
- dev: fix linter warning in README.md
- fix: remove waiting loop from `getTxReceipt`
- feat: types in `dp-transactions` impl a method to get their version
- feat: make L1 gas price a `const` of the `RuntimeConfig`
- fix: broken class hashes and contracts in genesis
- refactor: rename LAST_SYNCED_L1_BLOCK to be more clear
- chore: add headers to da calldata, fix eth da in sovereign mode
- refacto(simulate_tx): move logic to the client
- chore: added ca-certificate in DockerFile for SSL related issues
- chore(primitives/commitment): remove crate
- chore(primitives/block/header): remove starknet-trie dependent fields
- refacto(primitives/db): add a temporary way to get a fake global state root
- feat(rpc): add starknet_version and eth_l1_gas_fee on block header
- fix(spec_version): spec version now returning 0.5.1
- chore: feature flags for avail and celestia DA
- feat(rpc): added support for v0.5.1 JSON-RPC specs
- feat(rpc): added ordered messages/events in trace fields
- feat(rpc): support for starknet.rs v0.5.1 version
- feat(rpc): added execution resources in trace fields
- feat(rpc): added state diff field in trace fields
- refactor: removed benchmarking folder and traces of CI pipeline
- fix: decouple is_query into is_query and offset_version
- feat: add sierra to casm class hash mapping to genesis assets
- chore: remove ArgentMulticall from genesis assets
- feat: remove `seq_addr_updated` from `GenesisData`
- chore: added prometheus metrics for da layer
- chore: bump celestia rpc crate version
- fix(DA): run the proof first then the state update
- fix: `prove_current_block` is called after `update_state`
- ci: add foundry ci task to push workflow
- fix: first tx for non deployed account is valid
- fix: incorrect base url for fetching config
- feat: add predeployed accounts to genesis state
- feat(rpc): Added starknet_simulateTransactions
- fix: Change serialization of bitvec to &[u8] in merkle tree to avoid memory
  uninitialized
- chore: change SCARB config version for foundry CI
- feat(da): update da calldata encoding to v0.11.0 spec, da conf examples, da
  conf flag, da-tests in CI
- refactor: use `map` in `estimate_fee` to stop computation on error
- fix(node/commands): md5 are also checked when running setup --from-local
- feat(data-availability): extend eth config with poll interval
- fix(snos-output): expose snos codec, remove unused `get_starknet_messages`
  runtime method, and unnecessary dp-snos-output dependencies
- feat(program-hash): add new pallet constant for Starknet OS progam hash;
  expose runtime getter method; add dedicated crate to manage versions
- feat(runtime): expose fee token address getter method
- feat(settlement): run client thread responsible for pushing state updates and
  messaging on Ethereum
- feat(settlement): starknet core contract tests with anvil sandbox
- fix(rpc-test): incorrect node url
- feat(settlement): e2e test with Madara node settling on Ethereum contract
- refactor: use `map` in `estimate_fee` to stop computation on error
- fix: `tempdir` crate has been deprecated; use `tempfile` instead
- dev: add avail and celestia crates behind a feature flag
- dev: replace md5 with sha3_256 hash function
- feat: fixing getNonce Rpc Call and adding a new test
- refactor: use Zaun crate for Starknet core contract bindings
- refactor: use Anvil sandbox from Zaun crate
- feat(rpc): estimateMessageFee RPC call implementation

## v0.6.0

- chore: release v0.6.0
- refacto: substrate/starknet names in rpc library
- feat(rpc): Added starknet_getTransactionStatus and removed
  starknet_pendingTransactions
- feat(rpc): add starknet_specVersion rpc + added test for future support
- docs: Added v0.6.0-rc5 documentation above the rpc method functions
- dev(deps): bump starknet rs, use Eq for EmmitedEvents comparaison
- test(rust-rpc-test): use undeclared contracts for declare transactions testing
- build: update blockifier, fix divergent substrat block hash
- chore: remove tests that run in wasm and native, only wasm from now
- chore: split StarknetRpcApi trait in two, like in openRPC specs
- refacto: move starknet runtime api in it's own crate
- chore: update README.md and getting-started.md
- chore: remove crates that have been copy-pasted from plkdtSDK
- feat(rpc): return deployed contract address and actual fee in transaction
  receipt
- fix: Wait for 1 minute for transaction to be processed in
  get_transaction_receipt rpc
- ci: Fix starknet foundry sncast not found
- fix: Ensure transaction checks are compatible with starknet-rs
- ci: Run Starknet Foundry tests against Madara RPC
- fix: add name, symbol and decimals to fee token storage
- fix: dependencies for dockerfile and binaries
- docs: add translation of madara beast article to spanish
- chore: update starknet-js version in faucet-setup docs
- dev(compilation): add incremental compilation
- feat(rpc): add support for bulk estimate fee
- feat: add argent multicall contract to genesis
- chore(data-availability): update avail-subxt to version 0.4.0
- fix(ci): setup should fetch files from local config
- chore: deprecate `madara-app` and `madara-dev-explorer` modules
- chore(data-availability-avail): implement fire and forget, and add ws
  reconnection logic
- chore: update `polkadot-sdk` to `release-polkadot-v1.3.0`
- feat: fallback default file for DA and Settlement configuration files

## v0.5.0

- chore: release v0.5.0
- test: add transaction pool logic unit tests
- feat(client): spawn a task that listen to storage changes and build the
  resulting commiment state diff for each block
- dev(StarknetRPC): log error received from node before mapping to
  InternalServerError
- fix: change 'nonce too high' to log in debug instead of info
- chore: update deps, vm ressource fee cost are now FixedU128, and stored in an
  hashmap
- ci: change jobs order in the workflow
- ci: run integrations tests in the same runner as build
- ci: replace ci cache with rust-cache
- fix(transactions): remove `nonce` field from InvokeV0 tx
- feat(transactions): don't enforce ordering in validate_unsigned for invokeV0
- test(pallet): add function to get braavos hash
- fix: event commitment documentation typo
- ci: added testing key generation in the ci
- fix(starknet-rpc-test): init one request client per runtime
- test: validate Nonce for unsigned user txs
- fix: fixed declare V0 placeholder with the hash of an empty list of felts
- feat(cli): `run` is the by default command when running the `madara` bin
- refacto(cli): `run` and `setup` commands are defined in their own files
- refacto(cli): `run.testnet` argument removed in favor of the substrate native
  `chain` arg
- feat(cli): `run.fetch_chain_spec` argument removed in favor of the substrate
  native `chain` arg
- feat(cli): `setup` require a source file, either from an url or a path on the
  local filesystem
- chore(cli): use `Url`, `Path` and `PathBuf` types rather than `String`
- refacto(cli): moved the pallet/chain_spec/utils methods to the node crate
- feat(cli): `madara_path` arg has been remove, we use the substrate native
  `base_path` arg instead
- feat(cli): sharingan chain specs are loaded during the compilation, not
  downloaded from github
- refacto(pallet/starknet): `GenesisLoader` refactored as `GenesisData` + a
  `base_path` field
- feat(cli): for `run` param `--dev` now imply `--tmp`, as it is in substrate
- test(starknet-rpc-test): run all tests against a single madara node
- fix(service): confusing message when node starts (output the actual sealing
  method being used)
- refactor(sealing): how the sealing mode is passed into runtime
- feat(sealing): finalization for instant sealing
- test(starknet-js-test): run basic starknetjs compatibility tests again the
  madara node
- feat(cache-option): add an option to enable aggressive caching in command-line
  parameters

## v0.4.0

- chore: release v0.4.0
- feat: better management of custom configurations for genesis assets
- feat: use actual vm resource costs
- fix: add setup and run for rpc tests
- fix: fix clap for run command
- fix: add `madara_path` flag for setup command
- fix: add official references to configs files
- fix: cargo update and `main` branch prettier fix
- fix: fix sharingan chain spec
- fix: update madara infra to main branch
- fix: update `Cargo.lock`
- fix: rpc test failing
- refactor: exported chain id constant in dp-chain-id crate and added one for
  SN_MAIN
- ci: disable pr close workflow
- ci: add ci verification for detecting genesis changes and config hashes
- test: add e2e test for `estimate_fee`

## v0.3.0

- chore: release v0.3.0
- chore: big transaction type refactoring
- chore: split `primitives` crates into multiple smaller crates
- chore: improve logging about transaction when nonce is too high
- chore: add real class hash values for genesis config
- fix: use specific commit for avail and celestia
- fix: change dep of rustdoc on push
- fix: initial_gas set to max_fee and fixed fee not being charged when max_fee=0
- fix: correct value of compiled_class_hash in RPCTransaction
- fix: std feature import in transactions crate
- fix: replace all calls to `transmute` by calls `from_raw_parts`
- fix: estimate_fee should make sure all transaction have a version being
  2^128 + 1 or 2^128+2 depending on the tx type
- feat: modify the hash_bytes functions in `poseidon` and `pedersen` for dynamic
  data length
- feat: print development accounts at node startup
- feat: unification of the DA interface
- feat: bump starknet-core to 0.6.0 and remove InvokeV0
- feat: use resolver 2 for cargo in the workspace
- feat: impl tx execution and verification as traits
- perf: reduce the amount of data stored in the runtime and use the Substrate
  block to as source of data in the client
- perf: use perfect hash function in calculate_l1_gas_by_vm_usage
- build: restructure code for rust latest version
- build: bump rustc nightly version to 1.74 date
- buid: add rust-analyzer to toolchain components
- ci: scope cache by branch and add cache cleanup
- ci: increase threshold for codecov to 1%
- test: add `starknet-rpc-test` crate to the workspace
- test: add test to check tx signed by OZ account can be signed with Argent pk
- buid: add rust-analyzer to toolchain components
- ci: increase threshold for codecov to 1%
- replace all calls to `transmute` by calls `from_raw_parts`
- big transaction type refactoring
- impl tx execution and verification as traits
- reduce the amount of data stored in the runtime and use the Substrate block to
  as source of data in the client
- perf: use perfect hash function in calculate_l1_gas_by_vm_usage
- chore: add tests for tx hashing
- split `primitives` crates into multiple smaller crates
- fix: std feature import in transactions crate
- chore: improve logging about transaction when nonce is too high
- fix: rpc tests and background node run
- test: add tests for simulate tx offset
- test: add tests for tx hashing
- fix: bring back messages in transaction receipts
- feat: starknet os program output primitive

## v0.2.0

- add-contributors: `0xAsten`, `m-kus`, `joaopereira12`, `kasteph`
- ci: add verification if build-spec is working
- ci: added wasm to test
- ci: disable benchmark for pushes and pr's
- ci: fix docker and binaries build
- ci: don't enforce changelog on PR's with label `dependencies`
- doc: added translation of madara beast article.md to portuguese and russian
- doc: app chain template added in README
- fix: RPC getClassAt cairo legacy program code encoding
- fix: build-spec not working by setting the madara-path always and fetching
  relevant files
- fix: events are emitted in correct sequential order
- fix: expected event idx in continuation tokens in test responses
- fix: update RPC URL to use localhost instead of 0.0.0.0 in hurl.config file
- fix: update the default port for running Madara locally in getting-started.md
  file from 9933 to 9944.
- fix: replace the 0 initial gas value with u128::MAX because view call
  entrypoints were failing
- chore: remove global state root
- chore: cairo-contracts compilation scripts & docs are updated, cairo_0
  contracts recompiled
- chore: rebase of core deps and 0.12.1

## v0.1.0

- ci: rm codespell task and rm .codespellignore
- feat: refactor flags on tests
- feat: fetch config files from gh repo
- refactor: remove config files from the code
- ci: stop closing stale issues
- ci: reactivate changelog enforcement
- cli: change dev flag behaviour and created alias for base and madara path
- configs: fix genesis.json refs to link the config folder
- ci: downgraded windows runner to windows-latest
- ci: added windows binaries build and upload the binaries to the release page
- ci: add `CHANGELOG.md` and enforce it is edited for each PR on `main`
- fix: removed `madara_runtime` as a dependency in the client crates and make
  errors more expressive
- fix: state root bug fix where the tree was stored in runtime _before_ being
  committed
- feat: add a `genesis_loader` for the node and mocking
- feat: add `madara_tsukuyomi` as a submodule
- branding: use new logo in the README
- dev: Get the block status from the actual block in get_block_with_tx_hashes
- fix: l1-l2 messaging
- dev : clean contracts and compiled files<|MERGE_RESOLUTION|>--- conflicted
+++ resolved
@@ -2,14 +2,11 @@
 
 ## Next release
 
-<<<<<<< HEAD
 - fix: fixed some readme stuff
-=======
 - feat: gas price provider added for block production
 - feat: l1 sync service
 - feat: gas price worker for l1
 - test: tests added for eth client and event subscription
->>>>>>> 28fe2004
 - feat: Added l1->l2 messaging
 - test: add unitests primitives
 - tests: add tests for the rpcs endpoints
